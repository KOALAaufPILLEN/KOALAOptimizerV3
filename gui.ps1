--- conflicted
+++ resolved
@@ -312,7 +312,6 @@
                     <TextBlock x:Name="HeaderSubtitle" Text="Monitor system health and launch optimizations." Foreground="{StaticResource TextSecondaryBrush}" />
                 </StackPanel>
             </Border>
-<<<<<<< HEAD
 
             <Grid Grid.Row="1" Margin="24">
                 <Grid x:Name="DashboardPanel">
@@ -358,52 +357,6 @@
                             <Button x:Name="QuickNetworkButton" Content="🌐 Network boost" Style="{StaticResource ActionButtonStyle}" />
                             <Button x:Name="QuickSystemButton" Content="💻 System boost" Style="{StaticResource ActionButtonStyle}" />
                             <Button x:Name="QuickGamingButton" Content="🎮 Gaming boost" Style="{StaticResource ActionButtonStyle}" />
-=======
-
-            <Grid Grid.Row="1" Margin="24">
-                <Grid x:Name="DashboardPanel">
-                    <Grid.RowDefinitions>
-                        <RowDefinition Height="Auto" />
-                        <RowDefinition Height="Auto" />
-                        <RowDefinition Height="*" />
-                    </Grid.RowDefinitions>
-                    <StackPanel>
-                        <TextBlock Text="Welcome back!" FontSize="20" FontWeight="Bold" Foreground="{StaticResource TextPrimaryBrush}" />
-                        <TextBlock Text="Run quick actions below to keep your rig in top shape." Foreground="{StaticResource TextSecondaryBrush}" />
-                    </StackPanel>
-                    <WrapPanel Grid.Row="1" Margin="0,20,0,0" ItemWidth="230" ItemHeight="110">
-                        <Border Background="{StaticResource CardBrush}" CornerRadius="12" Padding="16" Margin="0,0,16,16">
-                            <StackPanel>
-                                <TextBlock Text="⚙️ Quick optimize" FontWeight="SemiBold" Foreground="{StaticResource TextPrimaryBrush}" />
-                                <TextBlock Text="Apply safe presets with a single click." Foreground="{StaticResource TextSecondaryBrush}" TextWrapping="Wrap" Margin="0,4,0,12" />
-                                <Button x:Name="DashboardQuickButton" Content="Run quick optimize" Style="{StaticResource ActionButtonStyle}" />
-                            </StackPanel>
-                        </Border>
-                        <Border Background="{StaticResource CardBrush}" CornerRadius="12" Padding="16" Margin="0,0,16,16">
-                            <StackPanel>
-                                <TextBlock Text="📈 Benchmark" FontWeight="SemiBold" Foreground="{StaticResource TextPrimaryBrush}" />
-                                <TextBlock Text="Launch the benchmark script to verify gains." Foreground="{StaticResource TextSecondaryBrush}" TextWrapping="Wrap" Margin="0,4,0,12" />
-                                <Button x:Name="DashboardBenchmarkButton" Content="Start benchmark" Style="{StaticResource ActionButtonStyle}" />
-                            </StackPanel>
-                        </Border>
-                        <Border Background="{StaticResource CardBrush}" CornerRadius="12" Padding="16" Margin="0,0,16,16">
-                            <StackPanel>
-                                <TextBlock Text="🔄 Update" FontWeight="SemiBold" Foreground="{StaticResource TextPrimaryBrush}" />
-                                <TextBlock Text="Check for new tweaks and script revisions." Foreground="{StaticResource TextSecondaryBrush}" TextWrapping="Wrap" Margin="0,4,0,12" />
-                                <Button x:Name="DashboardUpdateButton" Content="Check for updates" Style="{StaticResource ActionButtonStyle}" />
-                            </StackPanel>
-                        </Border>
-                    </WrapPanel>
-                </Grid>
-
-                <Grid x:Name="QuickPanel" Visibility="Collapsed">
-                    <StackPanel>
-                        <TextBlock Text="Quick optimization" FontSize="20" FontWeight="Bold" Foreground="{StaticResource TextPrimaryBrush}" />
-                        <TextBlock Text="Select a preset to immediately tune your system." Foreground="{StaticResource TextSecondaryBrush}" />
-                        <StackPanel Orientation="Horizontal" Margin="0,20,0,0">
-                            <Button x:Name="QuickNetworkButton" Content="🌐 Network boost" Style="{StaticResource ActionButtonStyle}" />
-                            <Button x:Name="QuickSystemButton" Content="💻 System boost" Style="{StaticResource ActionButtonStyle}" />
-                            <Button x:Name="QuickGamingButton" Content="🎮 Gaming boost" Style="{StaticResource ActionButtonStyle}" />
                         </StackPanel>
                     </StackPanel>
                 </Grid>
@@ -420,53 +373,6 @@
                     </StackPanel>
                 </Grid>
 
-                <Grid x:Name="GamesPanel" Visibility="Collapsed">
-                    <StackPanel>
-                        <TextBlock Text="Game management" FontSize="20" FontWeight="Bold" Foreground="{StaticResource TextPrimaryBrush}" />
-                        <TextBlock Text="Manage installed games and apply profiles." Foreground="{StaticResource TextSecondaryBrush}" />
-                        <StackPanel Orientation="Horizontal" Margin="0,20,0,0">
-                            <Button x:Name="GamesScanButton" Content="🔍 Scan library" Style="{StaticResource ActionButtonStyle}" />
-                            <Button x:Name="GamesOptimizeButton" Content="🎯 Optimize selected" Style="{StaticResource ActionButtonStyle}" />
-                        </StackPanel>
-                    </StackPanel>
-                </Grid>
-
-                <Grid x:Name="OptionsPanel" Visibility="Collapsed">
-                    <StackPanel>
-                        <TextBlock Text="Options" FontSize="20" FontWeight="Bold" Foreground="{StaticResource TextPrimaryBrush}" />
-                        <TextBlock Text="Adjust theme accents and behaviour." Foreground="{StaticResource TextSecondaryBrush}" />
-                        <StackPanel Orientation="Horizontal" Margin="0,20,0,0">
-                            <Button x:Name="OptionsDarkThemeButton" Content="🌙 Dark" Style="{StaticResource ActionButtonStyle}" />
-                            <Button x:Name="OptionsVividThemeButton" Content="✨ Vivid" Style="{StaticResource ActionButtonStyle}" />
->>>>>>> 1e7646f5
-                        </StackPanel>
-                    </StackPanel>
-                </Grid>
-
-<<<<<<< HEAD
-                <Grid x:Name="AdvancedPanel" Visibility="Collapsed">
-                    <StackPanel>
-                        <TextBlock Text="Advanced controls" FontSize="20" FontWeight="Bold" Foreground="{StaticResource TextPrimaryBrush}" />
-                        <TextBlock Text="Run deep tweaks when you need full control." Foreground="{StaticResource TextSecondaryBrush}" />
-                        <StackPanel Orientation="Horizontal" Margin="0,20,0,0">
-                            <Button x:Name="AdvancedNetworkButton" Content="🌐 Apply network tweaks" Style="{StaticResource ActionButtonStyle}" />
-                            <Button x:Name="AdvancedSystemButton" Content="🧠 Apply system tweaks" Style="{StaticResource ActionButtonStyle}" />
-                            <Button x:Name="AdvancedServicesButton" Content="🛠️ Optimize services" Style="{StaticResource ActionButtonStyle}" />
-=======
-                <Grid x:Name="BackupPanel" Visibility="Collapsed">
-                    <StackPanel>
-                        <TextBlock Text="Backups" FontSize="20" FontWeight="Bold" Foreground="{StaticResource TextPrimaryBrush}" />
-                        <TextBlock Text="Save and restore your KOALA configuration." Foreground="{StaticResource TextSecondaryBrush}" />
-                        <StackPanel Orientation="Horizontal" Margin="0,20,0,0">
-                            <Button x:Name="BackupCreateButton" Content="💾 Create backup" Style="{StaticResource ActionButtonStyle}" />
-                            <Button x:Name="BackupRestoreButton" Content="📥 Restore backup" Style="{StaticResource ActionButtonStyle}" />
-                            <Button x:Name="BackupExportButton" Content="📤 Export config" Style="{StaticResource ActionButtonStyle}" />
->>>>>>> 1e7646f5
-                        </StackPanel>
-                    </StackPanel>
-                </Grid>
-
-<<<<<<< HEAD
                 <Grid x:Name="GamesPanel" Visibility="Collapsed">
                     <StackPanel>
                         <TextBlock Text="Game management" FontSize="20" FontWeight="Bold" Foreground="{StaticResource TextPrimaryBrush}" />
@@ -539,45 +445,6 @@
     }
     catch {
         Write-Error $Message
-=======
-                <Grid x:Name="LogPanel" Visibility="Collapsed">
-                    <StackPanel>
-                        <TextBlock Text="Activity history" FontSize="20" FontWeight="Bold" Foreground="{StaticResource TextPrimaryBrush}" />
-                        <TextBlock Text="Use the log below to track every optimization." Foreground="{StaticResource TextSecondaryBrush}" />
-                        <Button x:Name="LogCopyButton" Content="📋 Copy log to clipboard" Style="{StaticResource ActionButtonStyle}" Margin="0,20,0,0" Width="220" />
-                    </StackPanel>
-                </Grid>
-            </Grid>
-
-            <Border Grid.Row="2" Background="{StaticResource CardBrush}" Margin="24" Padding="16" CornerRadius="12">
-                <Grid>
-                    <Grid.RowDefinitions>
-                        <RowDefinition Height="Auto" />
-                        <RowDefinition Height="*" />
-                    </Grid.RowDefinitions>
-                    <TextBlock Text="Activity log" Foreground="{StaticResource TextPrimaryBrush}" FontWeight="SemiBold" />
-                    <TextBox x:Name="LogTextBox" Grid.Row="1" Margin="0,12,0,0" Background="#110C25" Foreground="{StaticResource TextSecondaryBrush}" 
-                             BorderThickness="0" IsReadOnly="True" VerticalScrollBarVisibility="Auto" TextWrapping="Wrap" AcceptsReturn="True" />
-                </Grid>
-            </Border>
-        </Grid>
-    </Grid>
-</Window>
-"@
-
-function Show-CriticalError {
-    param([string]$Message)
-
-    try {
-        [System.Windows.MessageBox]::Show(
-            $Message,
-            'KOALA Optimizer',
-            [System.Windows.MessageBoxButton]::OK,
-            [System.Windows.MessageBoxImage]::Error
-        ) | Out-Null
-    }
-    catch {
-        Write-Error $Message
     }
 }
 
@@ -637,6 +504,11 @@
                 # fall through to default brush
             }
         }
+        else {
+            & $command
+        }
+        Write-AppLog "$description completed." 'Success'
+        return $true
     }
 
     return [System.Windows.Media.Brushes]::Transparent
@@ -752,218 +624,6 @@
                 $panel.Value.Visibility = if ($panel.Key -eq $PanelKey) { 'Visible' } else { 'Collapsed' }
             }
         }
->>>>>>> 1e7646f5
-    }
-}
-
-<<<<<<< HEAD
-# Parse XAML into a WPF window instance.
-if (-not $xaml) {
-    Show-CriticalError 'The GUI markup could not be loaded. The interface cannot be rendered.'
-    return
-}
-
-$xamlXml = $null
-try {
-    [xml]$xamlXml = $xaml
-}
-catch {
-    Show-CriticalError "The GUI markup is invalid XML: $($_.Exception.Message)"
-    return
-}
-
-$reader = $null
-$window = $null
-try {
-    $reader = New-Object System.Xml.XmlNodeReader $xamlXml
-    $window = [Windows.Markup.XamlReader]::Load($reader)
-}
-catch {
-    Show-CriticalError "Unable to construct the KOALA Optimizer window: $($_.Exception.Message)"
-    return
-}
-finally {
-    if ($reader) {
-        $reader.Close()
-    }
-}
-
-if (-not $window) {
-    Show-CriticalError 'The KOALA Optimizer window failed to initialize.'
-    return
-}
-
-# Convenience accessor for theme brushes defined in the resource dictionary.
-function Get-Brush {
-    param([string]$Key)
-    if ($window -and $window.Resources -and $window.Resources.Contains($Key)) {
-        return [System.Windows.Media.Brush]$window.Resources[$Key]
-    }
-
-    if ($resourceToThemeMap.ContainsKey($Key)) {
-        $themeKey = $resourceToThemeMap[$Key]
-        if ($theme[$themeKey]) {
-            try {
-                $color = [System.Windows.Media.ColorConverter]::ConvertFromString($theme[$themeKey])
-                if ($color) {
-                    return [System.Windows.Media.SolidColorBrush]::new([System.Windows.Media.Color]$color)
-                }
-            }
-            catch {
-                # fall through to default brush
-            }
-=======
-    Select-NavigationButton -PanelKey $PanelKey
-
-    if ($panelMetadata.ContainsKey($PanelKey)) {
-        if ($headerTitle) { $headerTitle.Text = $panelMetadata[$PanelKey].Title }
-        if ($headerSubtitle) { $headerSubtitle.Text = $panelMetadata[$PanelKey].Subtitle }
-    }
-
-    Write-AppLog "Switched to $PanelKey panel." 'Info'
-}
-
-function Invoke-IfAvailable {
-    param(
-        [Parameter(Mandatory)][string]$CommandName,
-        [string]$Description,
-        [hashtable]$Arguments
-    )
-
-    $description = if ($Description) { $Description } else { $CommandName }
-
-    $command = Get-Command -Name $CommandName -ErrorAction SilentlyContinue
-    if (-not $command) {
-        Write-AppLog "Command '$CommandName' not available. Using built-in placeholder for $description." 'Info'
-        return $false
-    }
-
-    try {
-        if ($Arguments) {
-            & $command @Arguments
->>>>>>> 1e7646f5
-        }
-        else {
-            & $command
-        }
-        Write-AppLog "$description completed." 'Success'
-        return $true
-    }
-<<<<<<< HEAD
-
-    return [System.Windows.Media.Brushes]::Transparent
-}
-
-$navButtons = @()
-if ($window) {
-    $navButtons = @(
-        $window.FindName('NavDashboard'),
-        $window.FindName('NavQuick'),
-        $window.FindName('NavAdvanced'),
-        $window.FindName('NavGames'),
-        $window.FindName('NavOptions'),
-        $window.FindName('NavBackup'),
-        $window.FindName('NavLog')
-    ) | Where-Object { $_ -ne $null }
-}
-
-$panels = @{}
-if ($window) {
-    $panels = @{
-        Dashboard = $window.FindName('DashboardPanel')
-        Quick      = $window.FindName('QuickPanel')
-        Advanced   = $window.FindName('AdvancedPanel')
-        Games      = $window.FindName('GamesPanel')
-        Options    = $window.FindName('OptionsPanel')
-        Backup     = $window.FindName('BackupPanel')
-        Log        = $window.FindName('LogPanel')
-    }
-}
-
-$headerTitle    = if ($window) { $window.FindName('HeaderTitle') }
-$headerSubtitle = if ($window) { $window.FindName('HeaderSubtitle') }
-$adminStatus    = if ($window) { $window.FindName('AdminStatus') }
-$logBox         = if ($window) { $window.FindName('LogTextBox') }
-
-$panelMetadata = @{
-    Dashboard = @{ Title = 'Dashboard'; Subtitle = 'Monitor system health and launch optimizations.' }
-    Quick     = @{ Title = 'Quick optimize'; Subtitle = 'Instant presets for rapid tuning.' }
-    Advanced  = @{ Title = 'Advanced tuning'; Subtitle = 'Granular tweaks for power users.' }
-    Games     = @{ Title = 'Games library'; Subtitle = 'Scan, detect and boost installed titles.' }
-    Options   = @{ Title = 'Appearance & behaviour'; Subtitle = 'Adjust theme accents and automation.' }
-    Backup    = @{ Title = 'Backup & restore'; Subtitle = 'Keep your KOALA configuration safe.' }
-    Log       = @{ Title = 'Activity history'; Subtitle = 'Review everything KOALA has changed.' }
-}
-
-function Write-AppLog {
-    param(
-        [Parameter(Mandatory)][string]$Message,
-        [ValidateSet('Info','Success','Warning','Error')][string]$Level = 'Info'
-    )
-
-    $timestamp = (Get-Date).ToString('HH:mm:ss')
-    $entry = "[$timestamp] [$Level] $Message"
-
-    if ($window -and $logBox) {
-        try {
-            if ($window.Dispatcher.CheckAccess()) {
-                $logBox.AppendText($entry + [Environment]::NewLine)
-                $logBox.ScrollToEnd()
-            }
-            else {
-                $window.Dispatcher.Invoke([action]{
-                    $logBox.AppendText($entry + [Environment]::NewLine)
-                    $logBox.ScrollToEnd()
-                })
-            }
-        }
-        catch {
-            Write-Host $entry
-        }
-    }
-    else {
-        Write-Host $entry
-    }
-}
-
-function Select-NavigationButton {
-    param([string]$PanelKey)
-
-    if (-not $navButtons -or $navButtons.Count -eq 0) {
-        return
-    }
-
-    $selectedBrush = Get-Brush 'SelectedBrush'
-    $textPrimary   = Get-Brush 'TextPrimaryBrush'
-    $textSecondary = Get-Brush 'TextSecondaryBrush'
-
-    foreach ($button in $navButtons) {
-        if (-not $button) { continue }
-        if ($button.Tag -eq $PanelKey) {
-            $button.Background = $selectedBrush
-            $button.Foreground = $textPrimary
-        }
-        else {
-            $button.Background = [System.Windows.Media.Brushes]::Transparent
-            $button.Foreground = $textSecondary
-        }
-    }
-}
-
-function Show-Panel {
-    param([string]$PanelKey)
-
-    if (-not $panels -or -not $panels.ContainsKey($PanelKey)) {
-        Write-AppLog "Panel '$PanelKey' not found." 'Warning'
-        return
-    }
-
-    if ($panels.Count -gt 0) {
-        foreach ($panel in $panels.GetEnumerator()) {
-            if ($panel.Value) {
-                $panel.Value.Visibility = if ($panel.Key -eq $PanelKey) { 'Visible' } else { 'Collapsed' }
-            }
-        }
     }
 
     Select-NavigationButton -PanelKey $PanelKey
@@ -1077,214 +737,9 @@
     $settings = $presets[$Preset]
     if (-not $settings) {
         Write-AppLog "No network preset named '$Preset' was found." 'Warning'
-=======
-    catch {
-        Write-AppLog "$description failed: $($_.Exception.Message)" 'Error'
         return $false
     }
-}
-
-function Invoke-PanelAction {
-    param(
-        [Parameter(Mandatory)][string]$Description,
-        [Parameter(Mandatory)][scriptblock]$Action
-    )
-
-    Write-AppLog "Starting $Description..." 'Info'
-    try {
-        & $Action
-        Write-AppLog "$Description finished." 'Success'
-    }
-    catch {
-        Write-AppLog "$Description failed: $($_.Exception.Message)" 'Error'
-    }
-}
-
-function Update-AdminStatus {
-    if (-not $adminStatus) { return }
-    try {
-        $identity = [Security.Principal.WindowsIdentity]::GetCurrent()
-        $principal = [Security.Principal.WindowsPrincipal]$identity
-        if ($principal.IsInRole([Security.Principal.WindowsBuiltInRole]::Administrator)) {
-            $adminStatus.Text = "🟢 Running with administrator rights"
-            $adminStatus.Foreground = Get-Brush 'SuccessBrush'
-        }
-        else {
-            $adminStatus.Text = "🟡 Limited privileges detected"
-            $adminStatus.Foreground = Get-Brush 'WarningBrush'
-        }
-    }
-    catch {
-        $adminStatus.Text = "Privilege check unavailable"
-        Write-AppLog "Failed to detect administrator privileges: $($_.Exception.Message)" 'Warning'
-    }
-}
-
-# Optimization helpers ------------------------------------------------------
-
-function Invoke-NetworkPreset {
-    param(
-        [ValidateSet('Quick','Advanced')]
-        [string]$Preset = 'Quick'
-    )
-
-    $presets = @{
-        Quick = @{
-            TCPAck            = $true
-            DelAckTicks       = $true
-            NetworkThrottling = $true
-            NagleAlgorithm    = $true
-            RSS               = $true
-            RSC               = $true
-            AutoTuning        = $true
-        }
-        Advanced = @{
-            TCPAck            = $true
-            DelAckTicks       = $true
-            NetworkThrottling = $true
-            NagleAlgorithm    = $true
-            TCPTimestamps     = $true
-            ECN               = $true
-            RSS               = $true
-            RSC               = $true
-            AutoTuning        = $true
-        }
-    }
-
-    $settings = $presets[$Preset]
-    if (-not $settings) {
-        Write-AppLog "No network preset named '$Preset' was found." 'Warning'
-        return $false
-    }
-
-    return Invoke-IfAvailable 'Apply-NetworkOptimizations' "Network optimizations ($Preset)" @{ Settings = $settings }
-}
-
-function Invoke-SystemPreset {
-    param(
-        [ValidateSet('Quick','Advanced')]
-        [string]$Preset = 'Quick'
-    )
-
-    $presets = @{
-        Quick = @{
-            AdaptivePowerManagement = $true
-            EnhancedPagingFile      = $true
-        }
-        Advanced = @{
-            AutoDiskOptimization    = $true
-            AdaptivePowerManagement = $true
-            EnhancedPagingFile      = $true
-            DirectStorageEnhanced   = $true
-        }
-    }
-
-    $settings = $presets[$Preset]
-    if (-not $settings) {
-        Write-AppLog "No system preset named '$Preset' was found." 'Warning'
-        return $false
-    }
-
-    $results = @()
-    $results += Invoke-IfAvailable 'Apply-EnhancedSystemOptimizations' "Enhanced system optimizations ($Preset)" @{ Settings = $settings }
-
-    if ($Preset -eq 'Advanced') {
-        $results += Invoke-IfAvailable 'Disable-AdvancedTelemetry' 'Disable advanced telemetry'
-        $results += Invoke-IfAvailable 'Enable-MemoryDefragmentation' 'Enable memory defragmentation'
-        $results += Invoke-IfAvailable 'Apply-DiskTweaksAdvanced' 'Apply advanced disk tweaks'
-    }
-
-    return ($results -contains $true)
-}
-
-function Invoke-GamingPreset {
-    param(
-        [ValidateSet('Quick','Advanced')]
-        [string]$Preset = 'Quick'
-    )
-
-    $optimizationSets = @{
-        Quick = @('DirectXOptimization','ShaderCacheOptimization','InputLatencyReduction','GPUSchedulingOptimization')
-        Advanced = @('DirectXOptimization','DirectX12Optimization','ShaderCacheOptimization','InputLatencyReduction','GPUSchedulingOptimization','MemoryPoolOptimization','AudioLatencyOptimization','CPUCoreParkDisable')
-    }
-
-    $results = @()
-    $results += Invoke-IfAvailable 'Disable-GameDVR' 'Disable Game DVR'
-    $results += Invoke-IfAvailable 'Enable-GPUScheduling' 'Enable GPU scheduling'
-
-    $optimizations = $optimizationSets[$Preset]
-    if ($optimizations) {
-        $results += Invoke-IfAvailable 'Apply-FPSOptimizations' "FPS optimizations ($Preset)" @{ OptimizationList = $optimizations }
-    }
-    else {
-        Write-AppLog "No gaming preset named '$Preset' was found." 'Warning'
-    }
-
-    if ($Preset -eq 'Advanced') {
-        $results += Invoke-IfAvailable 'Enable-FPSSmoothness' 'Enable FPS smoothness tweaks'
-        $results += Invoke-IfAvailable 'Optimize-CPUMicrocode' 'Optimize CPU microcode'
-        $results += Invoke-IfAvailable 'Optimize-RAMTimings' 'Optimize RAM timings'
-    }
-
-    return ($results -contains $true)
-}
-
-function Invoke-QuickOptimization {
-    $results = @()
-    $results += Invoke-NetworkPreset -Preset 'Quick'
-    $results += Invoke-SystemPreset -Preset 'Quick'
-    $results += Invoke-GamingPreset -Preset 'Quick'
-
-    if ($results -contains $true) {
-        Write-AppLog 'Quick optimization preset completed with at least one successful routine.' 'Success'
-        return $true
-    }
-
-    Write-AppLog 'Quick optimization preset finished without triggering any backend routines.' 'Warning'
-    return $false
-}
-
-function Invoke-GameLibraryScan {
-    param(
-        [switch]$Silent
-    )
-
-    $command = Get-Command -Name 'Get-RunningGames' -ErrorAction SilentlyContinue
-    if (-not $command) {
-        if (-not $Silent) {
-            Write-AppLog "Game scanning is unavailable because 'Get-RunningGames' is not loaded." 'Warning'
-        }
-        return @()
-    }
-
-    try {
-        $games = & $command
-        if (-not $Silent) {
-            if ($games.Count -gt 0) {
-                $names = ($games | ForEach-Object { $_.DisplayName }) -join ', '
-                Write-AppLog "Detected running games: $names" 'Info'
-            }
-            else {
-                Write-AppLog 'No running games detected right now.' 'Info'
-            }
-        }
-        return $games
-    }
-    catch {
-        Write-AppLog "Game scan failed: $($_.Exception.Message)" 'Error'
-        return @()
-    }
-}
-
-function Invoke-GameOptimization {
-    $games = Invoke-GameLibraryScan -Silent
-    if (-not $games -or $games.Count -eq 0) {
-        Write-AppLog 'No detected games to optimize.' 'Warning'
->>>>>>> 1e7646f5
-        return $false
-    }
-
-<<<<<<< HEAD
+
     return Invoke-IfAvailable 'Apply-NetworkOptimizations' "Network optimizations ($Preset)" @{ Settings = $settings }
 }
 
@@ -1474,68 +929,6 @@
             }
         }
     }
-=======
-    $success = $false
-    foreach ($game in $games) {
-        $process = $game.Process
-        if ($process -is [System.Array]) {
-            $process = if ($process.Length -gt 0) { $process[0] } else { $null }
-        }
-    }
-
-        if (-not $game.GameKey) {
-            Write-AppLog "Skipping optimization for '${($game.DisplayName)}' because no profile key is available." 'Warning'
-            continue
-        }
-
-        if (Invoke-IfAvailable 'Apply-GameOptimizations' "Optimize $($game.DisplayName)" @{ GameKey = $game.GameKey; Process = $process }) {
-            $success = $true
-        }
-    }
-
-    if ($success) {
-        Write-AppLog 'Game optimization routines executed.' 'Success'
-    }
-    else {
-        Write-AppLog 'No game optimization routines were executed.' 'Warning'
-    }
-
-    return $success
-}
-
-# Event wiring --------------------------------------------------------------
-
-$actionMap = @{
-    DashboardQuickButton   = {
-        Invoke-PanelAction 'Quick optimize' {
-            Invoke-QuickOptimization | Out-Null
-        }
-    }
-    DashboardBenchmarkButton = {
-        Invoke-PanelAction 'Benchmark run' {
-            if (-not (Invoke-IfAvailable 'Start-QuickBenchmark' 'Benchmark')) {
-                Write-AppLog 'Benchmark routine not available.' 'Warning'
-            }
-        }
-    }
-    DashboardUpdateButton  = {
-        Invoke-PanelAction 'Update check' {
-            $updater = if ($scriptDir) { Join-Path -Path $scriptDir -ChildPath 'merger-update.ps1' } else { 'merger-update.ps1' }
-            if (Test-Path $updater) {
-                try {
-                    Start-Process -FilePath "powershell" -ArgumentList "-NoProfile","-ExecutionPolicy","Bypass","-File","$updater" | Out-Null
-                    Write-AppLog "Updater launched." 'Info'
-                }
-                catch {
-                    Write-AppLog "Failed to launch updater: $($_.Exception.Message)" 'Error'
-                }
-            }
-            else {
-                Write-AppLog "Updater script not found." 'Warning'
-            }
-        }
-    }
->>>>>>> 1e7646f5
     QuickNetworkButton     = {
         Invoke-PanelAction 'Network boost' {
             Invoke-NetworkPreset -Preset 'Quick' | Out-Null
