--- conflicted
+++ resolved
@@ -59,7 +59,6 @@
 # ---------- Global Performance Variables ----------
 # Global state containers shared across modules. These variables are intentionally
 # scoped globally because multiple scripts update them (GUI handlers, service
-<<<<<<< HEAD
 # routines, etc.). Each entry is documented to clarify why it exists. Guard every
 # script-scoped value so strict mode never throws when the helper library is
 # dot-sourced before any initialization occurs.
@@ -76,15 +75,6 @@
 if (-not (Test-Path 'variable:script:PrimaryGameListPanel')) { $script:PrimaryGameListPanel = $null }
 if (-not (Test-Path 'variable:script:DashboardGameListPanel')) { $script:DashboardGameListPanel = $null }
 if (-not (Test-Path 'variable:script:SharedBrushConverter')) { $script:SharedBrushConverter = $null }
-=======
-# routines, etc.). Each entry is documented to clarify why it exists.
-$global:PerformanceCounters = @{}          # Real-time perf metrics surfaced in the dashboard
-$script:LocalizationResources = $null      # Currently loaded localization strings
-if (-not $script:CurrentLanguage) {
-    $script:CurrentLanguage = 'en'
-}
-$script:IsLanguageInitializing = $false    # Prevents recursive language initialization
->>>>>>> 3feedfb4
 $global:OptimizationCache = @{}            # Stores last-run optimization results
 $global:ActiveGames = @()                  # Names of currently detected games
 $global:MenuMode = 'Basic'                 # UI mode (Basic/Advanced)
@@ -1434,7 +1424,6 @@
 
     if ($Parent -is $ControlType) {
         $Collection.Value += $Parent
-<<<<<<< HEAD
     }
 
     $childCandidates = @()
@@ -1460,15 +1449,6 @@
             $visualChild = $null
             try { $visualChild = [System.Windows.Media.VisualTreeHelper]::GetChild($Parent, $i) } catch { $visualChild = $null }
             if ($visualChild) { $childCandidates += $visualChild }
-=======
-    }
-
-    $childCandidates = @()
-
-    if ($Parent.Children) {
-        foreach ($child in $Parent.Children) {
-            if ($child) { $childCandidates += $child }
->>>>>>> 3feedfb4
         }
     }
 
@@ -1476,22 +1456,6 @@
         $childCandidates += $Parent.Content
     }
 
-<<<<<<< HEAD
-=======
-    if ($Parent.Child -and $Parent.Child -is [System.Windows.UIElement]) {
-        $childCandidates += $Parent.Child
-    }
-
-    if ($Parent -is [System.Windows.DependencyObject]) {
-        $visualCount = 0
-        try { $visualCount = [System.Windows.Media.VisualTreeHelper]::GetChildrenCount($Parent) } catch { $visualCount = 0 }
-        for ($i = 0; $i -lt $visualCount; $i++) {
-            $visualChild = $null
-            try { $visualChild = [System.Windows.Media.VisualTreeHelper]::GetChild($Parent, $i) } catch { $visualChild = $null }
-            if ($visualChild) { $childCandidates += $visualChild }
-        }
-
->>>>>>> 3feedfb4
         try {
             foreach ($logicalChild in [System.Windows.LogicalTreeHelper]::GetChildren($Parent)) {
                 if ($logicalChild -is [System.Windows.DependencyObject]) {
