--- conflicted
+++ resolved
@@ -1,5 +1,4 @@
 Set-StrictMode -Version Latest
-<<<<<<< HEAD
 
 $requiredApartment = [System.Threading.ApartmentState]::STA
 $currentThread = [System.Threading.Thread]::CurrentThread
@@ -242,166 +241,6 @@
             </Setter>
         </Style>
 
-=======
-
-$scriptDir = $null
-try {
-    if ($MyInvocation.MyCommand -and $MyInvocation.MyCommand.Path) {
-        $scriptDir = Split-Path -Path $MyInvocation.MyCommand.Path -Parent
-    }
-}
-catch {
-    # ignored – fallback logic below will handle resolution
-}
-
-if (-not $scriptDir) {
-    try {
-        $scriptDir = [System.IO.Path]::GetDirectoryName([System.Diagnostics.Process]::GetCurrentProcess().MainModule.FileName)
-    }
-    catch {
-        $scriptDir = (Get-Location).Path
-    }
-}
-
-# Ensure that the WPF assemblies are loaded even when the script is executed on a
-# fresh host that has not run helpers.ps1 yet.  The calls are wrapped in a
-# try/catch block to provide a friendly error message instead of a cryptic
-# exception that would immediately terminate the GUI start-up sequence.
-$wpfAssemblies = @('PresentationFramework', 'PresentationCore', 'WindowsBase', 'System.Xaml')
-foreach ($assembly in $wpfAssemblies) {
-    if (-not ([AppDomain]::CurrentDomain.GetAssemblies().FullName -match "^$assembly,")) {
-        try {
-            Add-Type -AssemblyName $assembly -ErrorAction Stop
-        }
-        catch {
-            Write-Error "Unable to load required assembly '$assembly'. GUI cannot start. $_"
-            return
-        }
-    }
-}
-
-# Define a compact color palette that mirrors the soft neon purple theme used by
-# the legacy UI.  The values are injected into the XAML resources so that we can
-# reuse them when updating button states from code.
-$defaultTheme = [ordered]@{
-    Background    = '#0F0B1E'
-    Sidebar       = '#1C1733'
-    Accent        = '#8F6FFF'
-    AccentLight   = '#B9A7FF'
-    Hover         = '#2A214F'
-    Selected      = '#403270'
-    Header        = '#1D1834'
-    Card          = '#221C3F'
-    TextPrimary   = '#FFFFFF'
-    TextSecondary = '#B8B5D1'
-    Success       = '#22C55E'
-    Warning       = '#F59E0B'
-}
-
-$existingTheme = $null
-try {
-    if (-not (Test-Path 'variable:script:theme')) {
-        Set-Variable -Scope Script -Name theme -Value $null -Force
-    }
-
-    $existingTheme = Get-Variable -Name theme -Scope Script -ValueOnly -ErrorAction Stop
-}
-catch {
-    $existingTheme = $null
-}
-
-if (-not ($existingTheme -is [System.Collections.IDictionary])) {
-    $existingTheme = @{}
-}
-
-$theme = [ordered]@{}
-foreach ($key in $defaultTheme.Keys) {
-    $value = $null
-    if ($existingTheme -and ($existingTheme.Keys -contains $key)) {
-        $value = $existingTheme[$key]
-    }
-
-    if ([string]::IsNullOrWhiteSpace([string]$value)) {
-        $value = $defaultTheme[$key]
-    }
-
-    $theme[$key] = $value
-}
-
-$script:theme = $theme
-
-$resourceToThemeMap = @{
-    AppBackground      = 'Background'
-    SidebarBackground  = 'Sidebar'
-    AccentBrush        = 'Accent'
-    AccentLightBrush   = 'AccentLight'
-    HoverBrush         = 'Hover'
-    SelectedBrush      = 'Selected'
-    HeaderBrush        = 'Header'
-    CardBrush          = 'Card'
-    TextPrimaryBrush   = 'TextPrimary'
-    TextSecondaryBrush = 'TextSecondary'
-    SuccessBrush       = 'Success'
-    WarningBrush       = 'Warning'
-}
-
-# XAML definition for the window.  It intentionally keeps the structure simple:
-# a sidebar with navigation buttons and several content panels that are toggled
-# from code.  The emojis from the legacy UI are preserved to keep the playful
-# touch that users expect from KOALA.
-$xaml = @"
-<Window xmlns="http://schemas.microsoft.com/winfx/2006/xaml/presentation"
-        xmlns:x="http://schemas.microsoft.com/winfx/2006/xaml"
-        Title="KOALA Optimizer v3"
-        Width="1300" Height="820"
-        Background="{DynamicResource AppBackground}"
-        WindowStartupLocation="CenterScreen">
-    <Window.Resources>
-        <SolidColorBrush x:Key="AppBackground" Color="$($theme.Background)" />
-        <SolidColorBrush x:Key="SidebarBackground" Color="$($theme.Sidebar)" />
-        <SolidColorBrush x:Key="AccentBrush" Color="$($theme.Accent)" />
-        <SolidColorBrush x:Key="AccentLightBrush" Color="$($theme.AccentLight)" />
-        <SolidColorBrush x:Key="HoverBrush" Color="$($theme.Hover)" />
-        <SolidColorBrush x:Key="SelectedBrush" Color="$($theme.Selected)" />
-        <SolidColorBrush x:Key="HeaderBrush" Color="$($theme.Header)" />
-        <SolidColorBrush x:Key="CardBrush" Color="$($theme.Card)" />
-        <SolidColorBrush x:Key="TextPrimaryBrush" Color="$($theme.TextPrimary)" />
-        <SolidColorBrush x:Key="TextSecondaryBrush" Color="$($theme.TextSecondary)" />
-        <SolidColorBrush x:Key="SuccessBrush" Color="$($theme.Success)" />
-        <SolidColorBrush x:Key="WarningBrush" Color="$($theme.Warning)" />
-
-        <Style x:Key="NavButtonStyle" TargetType="Button">
-            <Setter Property="Background" Value="Transparent" />
-            <Setter Property="Foreground" Value="{StaticResource TextSecondaryBrush}" />
-            <Setter Property="BorderThickness" Value="0" />
-            <Setter Property="Padding" Value="14,10" />
-            <Setter Property="FontSize" Value="16" />
-            <Setter Property="HorizontalContentAlignment" Value="Left" />
-            <Setter Property="Template">
-                <Setter.Value>
-                    <ControlTemplate TargetType="Button">
-                        <Border x:Name="ButtonBorder" Background="{TemplateBinding Background}" CornerRadius="10">
-                            <ContentPresenter Margin="6,0,0,0" />
-                        </Border>
-                        <ControlTemplate.Triggers>
-                            <Trigger Property="IsMouseOver" Value="True">
-                                <Setter TargetName="ButtonBorder" Property="Background" Value="{StaticResource HoverBrush}" />
-                                <Setter Property="Foreground" Value="{StaticResource TextPrimaryBrush}" />
-                            </Trigger>
-                            <Trigger Property="IsPressed" Value="True">
-                                <Setter TargetName="ButtonBorder" Property="Background" Value="{StaticResource SelectedBrush}" />
-                                <Setter Property="Foreground" Value="{StaticResource TextPrimaryBrush}" />
-                            </Trigger>
-                            <Trigger Property="IsEnabled" Value="False">
-                                <Setter Property="Opacity" Value="0.6" />
-                            </Trigger>
-                        </ControlTemplate.Triggers>
-                    </ControlTemplate>
-                </Setter.Value>
-            </Setter>
-        </Style>
-
->>>>>>> d5be23ac
         <Style x:Key="ActionButtonStyle" TargetType="Button">
             <Setter Property="Background" Value="{StaticResource CardBrush}" />
             <Setter Property="Foreground" Value="{StaticResource TextPrimaryBrush}" />
@@ -694,7 +533,6 @@
         Backup     = $window.FindName('BackupPanel')
         Log        = $window.FindName('LogPanel')
     }
-<<<<<<< HEAD
 }
 
 $headerTitle    = if ($window) { $window.FindName('HeaderTitle') }
@@ -895,80 +733,8 @@
     if (-not $settings) {
         Write-AppLog "No network preset named '$Preset' was found." 'Warning'
         return $false
-=======
-}
-
-$headerTitle    = if ($window) { $window.FindName('HeaderTitle') }
-$headerSubtitle = if ($window) { $window.FindName('HeaderSubtitle') }
-$adminStatus    = if ($window) { $window.FindName('AdminStatus') }
-$logBox         = if ($window) { $window.FindName('LogTextBox') }
-
-$panelMetadata = @{
-    Dashboard = @{ Title = 'Dashboard'; Subtitle = 'Monitor system health and launch optimizations.' }
-    Quick     = @{ Title = 'Quick optimize'; Subtitle = 'Instant presets for rapid tuning.' }
-    Advanced  = @{ Title = 'Advanced tuning'; Subtitle = 'Granular tweaks for power users.' }
-    Games     = @{ Title = 'Games library'; Subtitle = 'Scan, detect and boost installed titles.' }
-    Options   = @{ Title = 'Appearance & behaviour'; Subtitle = 'Adjust theme accents and automation.' }
-    Backup    = @{ Title = 'Backup & restore'; Subtitle = 'Keep your KOALA configuration safe.' }
-    Log       = @{ Title = 'Activity history'; Subtitle = 'Review everything KOALA has changed.' }
-}
-
-function Write-AppLog {
-    param(
-        [Parameter(Mandatory)][string]$Message,
-        [ValidateSet('Info','Success','Warning','Error')][string]$Level = 'Info'
-    )
-
-    $timestamp = (Get-Date).ToString('HH:mm:ss')
-    $entry = "[$timestamp] [$Level] $Message"
-
-    if ($window -and $logBox) {
-        try {
-            if ($window.Dispatcher.CheckAccess()) {
-                $logBox.AppendText($entry + [Environment]::NewLine)
-                $logBox.ScrollToEnd()
-            }
-            else {
-                $window.Dispatcher.Invoke([action]{
-                    $logBox.AppendText($entry + [Environment]::NewLine)
-                    $logBox.ScrollToEnd()
-                })
-            }
-        }
-        catch {
-            Write-Host $entry
-        }
-    }
-    else {
-        Write-Host $entry
-    }
-}
-
-function Select-NavigationButton {
-    param([string]$PanelKey)
-
-    if (-not $navButtons -or $navButtons.Count -eq 0) {
-        return
-    }
-
-    $selectedBrush = Get-Brush 'SelectedBrush'
-    $textPrimary   = Get-Brush 'TextPrimaryBrush'
-    $textSecondary = Get-Brush 'TextSecondaryBrush'
-
-    foreach ($button in $navButtons) {
-        if (-not $button) { continue }
-        if ($button.Tag -eq $PanelKey) {
-            $button.Background = $selectedBrush
-            $button.Foreground = $textPrimary
-        }
-        else {
-            $button.Background = [System.Windows.Media.Brush]::Transparent
-            $button.Foreground = $textSecondary
-        }
->>>>>>> d5be23ac
-    }
-
-<<<<<<< HEAD
+    }
+
     return Invoke-IfAvailable 'Apply-NetworkOptimizations' "Network optimizations ($Preset)" @{ Settings = $settings }
 }
 
@@ -1093,275 +859,16 @@
     if (-not $games -or $games.Count -eq 0) {
         Write-AppLog 'No detected games to optimize.' 'Warning'
         return $false
-=======
-function Show-Panel {
-    param([string]$PanelKey)
-
-    if (-not $panels -or -not $panels.ContainsKey($PanelKey)) {
-        Write-AppLog "Panel '$PanelKey' not found." 'Warning'
-        return
-    }
-
-    if ($panels.Count -gt 0) {
-        foreach ($panel in $panels.GetEnumerator()) {
-            if ($panel.Value) {
-                $panel.Value.Visibility = if ($panel.Key -eq $PanelKey) { 'Visible' } else { 'Collapsed' }
-            }
-        }
-    }
-
-    Select-NavigationButton -PanelKey $PanelKey
-
-    if ($panelMetadata.ContainsKey($PanelKey)) {
-        if ($headerTitle) { $headerTitle.Text = $panelMetadata[$PanelKey].Title }
-        if ($headerSubtitle) { $headerSubtitle.Text = $panelMetadata[$PanelKey].Subtitle }
-    }
-
-    Write-AppLog "Switched to $PanelKey panel." 'Info'
-}
-
-function Invoke-IfAvailable {
-    param(
-        [Parameter(Mandatory)][string]$CommandName,
-        [string]$Description,
-        [hashtable]$Arguments
-    )
-
-    $description = if ($Description) { $Description } else { $CommandName }
-
-    $command = Get-Command -Name $CommandName -ErrorAction SilentlyContinue
-    if (-not $command) {
-        Write-AppLog "Command '$CommandName' not available. Using built-in placeholder for $description." 'Info'
-        return $false
-    }
-
-    try {
-        if ($Arguments) {
-            & $command @Arguments
-        }
-        else {
-            & $command
-        }
-        Write-AppLog "$description completed." 'Success'
-        return $true
-    }
-    catch {
-        Write-AppLog "$description failed: $($_.Exception.Message)" 'Error'
-        return $false
-    }
-}
-
-function Invoke-PanelAction {
-    param(
-        [Parameter(Mandatory)][string]$Description,
-        [Parameter(Mandatory)][scriptblock]$Action
-    )
-
-    Write-AppLog "Starting $Description..." 'Info'
-    try {
-        & $Action
-        Write-AppLog "$Description finished." 'Success'
-    }
-    catch {
-        Write-AppLog "$Description failed: $($_.Exception.Message)" 'Error'
-    }
-}
-
-function Update-AdminStatus {
-    if (-not $adminStatus) { return }
-    try {
-        $identity = [Security.Principal.WindowsIdentity]::GetCurrent()
-        $principal = [Security.Principal.WindowsPrincipal]$identity
-        if ($principal.IsInRole([Security.Principal.WindowsBuiltInRole]::Administrator)) {
-            $adminStatus.Text = "🟢 Running with administrator rights"
-            $adminStatus.Foreground = Get-Brush 'SuccessBrush'
-        }
-        else {
-            $adminStatus.Text = "🟡 Limited privileges detected"
-            $adminStatus.Foreground = Get-Brush 'WarningBrush'
-        }
-    }
-    catch {
-        $adminStatus.Text = "Privilege check unavailable"
-        Write-AppLog "Failed to detect administrator privileges: $($_.Exception.Message)" 'Warning'
-    }
-}
-
-# Optimization helpers ------------------------------------------------------
-
-function Invoke-NetworkPreset {
-    param(
-        [ValidateSet('Quick','Advanced')]
-        [string]$Preset = 'Quick'
-    )
-
-    $presets = @{
-        Quick = @{
-            TCPAck            = $true
-            DelAckTicks       = $true
-            NetworkThrottling = $true
-            NagleAlgorithm    = $true
-            RSS               = $true
-            RSC               = $true
-            AutoTuning        = $true
-        }
-        Advanced = @{
-            TCPAck            = $true
-            DelAckTicks       = $true
-            NetworkThrottling = $true
-            NagleAlgorithm    = $true
-            TCPTimestamps     = $true
-            ECN               = $true
-            RSS               = $true
-            RSC               = $true
-            AutoTuning        = $true
-        }
-    }
-
-    $settings = $presets[$Preset]
-    if (-not $settings) {
-        Write-AppLog "No network preset named '$Preset' was found." 'Warning'
-        return $false
-    }
-
-    return Invoke-IfAvailable 'Apply-NetworkOptimizations' "Network optimizations ($Preset)" @{ Settings = $settings }
-}
-
-function Invoke-SystemPreset {
-    param(
-        [ValidateSet('Quick','Advanced')]
-        [string]$Preset = 'Quick'
-    )
-
-    $presets = @{
-        Quick = @{
-            AdaptivePowerManagement = $true
-            EnhancedPagingFile      = $true
-        }
-        Advanced = @{
-            AutoDiskOptimization    = $true
-            AdaptivePowerManagement = $true
-            EnhancedPagingFile      = $true
-            DirectStorageEnhanced   = $true
-        }
-    }
-
-    $settings = $presets[$Preset]
-    if (-not $settings) {
-        Write-AppLog "No system preset named '$Preset' was found." 'Warning'
-        return $false
-    }
-
-    $results = @()
-    $results += Invoke-IfAvailable 'Apply-EnhancedSystemOptimizations' "Enhanced system optimizations ($Preset)" @{ Settings = $settings }
-
-    if ($Preset -eq 'Advanced') {
-        $results += Invoke-IfAvailable 'Disable-AdvancedTelemetry' 'Disable advanced telemetry'
-        $results += Invoke-IfAvailable 'Enable-MemoryDefragmentation' 'Enable memory defragmentation'
-        $results += Invoke-IfAvailable 'Apply-DiskTweaksAdvanced' 'Apply advanced disk tweaks'
-    }
-
-    return ($results -contains $true)
-}
-
-function Invoke-GamingPreset {
-    param(
-        [ValidateSet('Quick','Advanced')]
-        [string]$Preset = 'Quick'
-    )
-
-    $optimizationSets = @{
-        Quick = @('DirectXOptimization','ShaderCacheOptimization','InputLatencyReduction','GPUSchedulingOptimization')
-        Advanced = @('DirectXOptimization','DirectX12Optimization','ShaderCacheOptimization','InputLatencyReduction','GPUSchedulingOptimization','MemoryPoolOptimization','AudioLatencyOptimization','CPUCoreParkDisable')
-    }
-
-    $results = @()
-    $results += Invoke-IfAvailable 'Disable-GameDVR' 'Disable Game DVR'
-    $results += Invoke-IfAvailable 'Enable-GPUScheduling' 'Enable GPU scheduling'
-
-    $optimizations = $optimizationSets[$Preset]
-    if ($optimizations) {
-        $results += Invoke-IfAvailable 'Apply-FPSOptimizations' "FPS optimizations ($Preset)" @{ OptimizationList = $optimizations }
-    }
-    else {
-        Write-AppLog "No gaming preset named '$Preset' was found." 'Warning'
-    }
-
-    if ($Preset -eq 'Advanced') {
-        $results += Invoke-IfAvailable 'Enable-FPSSmoothness' 'Enable FPS smoothness tweaks'
-        $results += Invoke-IfAvailable 'Optimize-CPUMicrocode' 'Optimize CPU microcode'
-        $results += Invoke-IfAvailable 'Optimize-RAMTimings' 'Optimize RAM timings'
-    }
-
-    return ($results -contains $true)
-}
-
-function Invoke-QuickOptimization {
-    $results = @()
-    $results += Invoke-NetworkPreset -Preset 'Quick'
-    $results += Invoke-SystemPreset -Preset 'Quick'
-    $results += Invoke-GamingPreset -Preset 'Quick'
-
-    if ($results -contains $true) {
-        Write-AppLog 'Quick optimization preset completed with at least one successful routine.' 'Success'
-        return $true
-    }
-
-    Write-AppLog 'Quick optimization preset finished without triggering any backend routines.' 'Warning'
-    return $false
-}
-
-function Invoke-GameLibraryScan {
-    param(
-        [switch]$Silent
-    )
-
-    $command = Get-Command -Name 'Get-RunningGames' -ErrorAction SilentlyContinue
-    if (-not $command) {
-        if (-not $Silent) {
-            Write-AppLog "Game scanning is unavailable because 'Get-RunningGames' is not loaded." 'Warning'
-        }
-        return @()
-    }
-
-    try {
-        $games = & $command
-        if (-not $Silent) {
-            if ($games.Count -gt 0) {
-                $names = ($games | ForEach-Object { $_.DisplayName }) -join ', '
-                Write-AppLog "Detected running games: $names" 'Info'
-            }
-            else {
-                Write-AppLog 'No running games detected right now.' 'Info'
-            }
-        }
-        return $games
-    }
-    catch {
-        Write-AppLog "Game scan failed: $($_.Exception.Message)" 'Error'
-        return @()
->>>>>>> d5be23ac
-    }
-}
-
-<<<<<<< HEAD
-=======
-function Invoke-GameOptimization {
-    $games = Invoke-GameLibraryScan -Silent
-    if (-not $games -or $games.Count -eq 0) {
-        Write-AppLog 'No detected games to optimize.' 'Warning'
-        return $false
-    }
-
->>>>>>> d5be23ac
+    }
+}
+
     $success = $false
     foreach ($game in $games) {
         $process = $game.Process
         if ($process -is [System.Array]) {
             $process = if ($process.Length -gt 0) { $process[0] } else { $null }
-<<<<<<< HEAD
-=======
-        }
+        }
+    }
 
         if (-not $game.GameKey) {
             Write-AppLog "Skipping optimization for '${($game.DisplayName)}' because no profile key is available." 'Warning'
@@ -1370,29 +877,12 @@
 
         if (Invoke-IfAvailable 'Apply-GameOptimizations' "Optimize $($game.DisplayName)" @{ GameKey = $game.GameKey; Process = $process }) {
             $success = $true
->>>>>>> d5be23ac
-        }
-    }
-
-<<<<<<< HEAD
-        if (-not $game.GameKey) {
-            Write-AppLog "Skipping optimization for '${($game.DisplayName)}' because no profile key is available." 'Warning'
-            continue
-        }
-
-        if (Invoke-IfAvailable 'Apply-GameOptimizations' "Optimize $($game.DisplayName)" @{ GameKey = $game.GameKey; Process = $process }) {
-            $success = $true
         }
     }
 
     if ($success) {
         Write-AppLog 'Game optimization routines executed.' 'Success'
     }
-=======
-    if ($success) {
-        Write-AppLog 'Game optimization routines executed.' 'Success'
-    }
->>>>>>> d5be23ac
     else {
         Write-AppLog 'No game optimization routines were executed.' 'Warning'
     }
@@ -1489,7 +979,6 @@
                 $window.Resources['AccentBrush'].Color      = [System.Windows.Media.ColorConverter]::ConvertFromString($theme.Accent)
                 $window.Resources['HoverBrush'].Color       = [System.Windows.Media.ColorConverter]::ConvertFromString($theme.Hover)
                 Write-AppLog "Dark theme colors restored." 'Info'
-<<<<<<< HEAD
             }
             catch {
                 Write-AppLog "Failed to apply dark theme colors: $($_.Exception.Message)" 'Error'
@@ -1583,101 +1072,6 @@
         $application = [System.Windows.Application]::new()
         $application.ShutdownMode = [System.Windows.ShutdownMode]::OnMainWindowClose
     }
-=======
-            }
-            catch {
-                Write-AppLog "Failed to apply dark theme colors: $($_.Exception.Message)" 'Error'
-            }
-        }
-    }
-    OptionsVividThemeButton = {
-        Invoke-PanelAction 'Apply vivid theme' {
-            if (-not ($window -and $window.Resources)) {
-                Write-AppLog 'UI resources are not available to update.' 'Warning'
-                return
-            }
-
-            try {
-                $window.Resources['AccentBrush'].Color = [System.Windows.Media.ColorConverter]::ConvertFromString('#FF6BFF')
-                $window.Resources['HoverBrush'].Color  = [System.Windows.Media.ColorConverter]::ConvertFromString('#6B3FA0')
-                Write-AppLog "Vivid theme applied." 'Info'
-            }
-            catch {
-                Write-AppLog "Failed to apply vivid theme colors: $($_.Exception.Message)" 'Error'
-            }
-        }
-    }
-    BackupCreateButton     = {
-        Invoke-PanelAction 'Create backup' {
-            if (-not (Invoke-IfAvailable 'Create-Backup' 'Create backup')) {
-                Write-AppLog 'Backup creation routine unavailable.' 'Warning'
-            }
-        }
-    }
-    BackupRestoreButton    = {
-        Invoke-PanelAction 'Restore backup' {
-            if (-not (Invoke-IfAvailable 'Restore-FromBackup' 'Restore backup')) {
-                Write-AppLog 'Backup restore routine unavailable.' 'Warning'
-            }
-        }
-    }
-    BackupExportButton     = {
-        Invoke-PanelAction 'Export configuration' {
-            if (-not (Invoke-IfAvailable 'Export-Configuration' 'Export configuration')) {
-                Write-AppLog 'Configuration export routine unavailable.' 'Warning'
-            }
-        }
-    }
-    LogCopyButton          = {
-        Invoke-PanelAction 'Copy log' {
-            if ($logBox) {
-                [System.Windows.Clipboard]::SetText($logBox.Text)
-            }
-        }
-    }
-}
-
-if ($window) {
-    foreach ($entry in $actionMap.GetEnumerator()) {
-        $control = $window.FindName($entry.Key)
-        if ($control -and $control -is [System.Windows.Controls.Button]) {
-            $null = $control.Add_Click($entry.Value)
-        }
-    }
-
-    foreach ($button in $navButtons) {
-        if (-not $button) { continue }
-        $null = $button.Add_Click({
-            param($sender,$args)
-            $targetKey = $null
-            if ($sender -and $sender.Tag) {
-                $targetKey = [string]$sender.Tag
-            }
-            elseif ($args -and $args.Source -and $args.Source.Tag) {
-                $targetKey = [string]$args.Source.Tag
-            }
-
-            if ($targetKey) {
-                Show-Panel -PanelKey $targetKey
-            }
-        })
-    }
-}
-
-Update-AdminStatus
-Show-Panel -PanelKey 'Dashboard'
-
-function Initialize-Application {
-    param()
-
-    if (-not $window) { return }
-
-    $application = [System.Windows.Application]::Current
-    if (-not $application) {
-        $application = [System.Windows.Application]::new()
-        $application.ShutdownMode = [System.Windows.ShutdownMode]::OnMainWindowClose
-    }
->>>>>>> d5be23ac
 
     $application.MainWindow = $window
     $application.Run($window) | Out-Null
