# ---------- Check PowerShell Version ----------
if ($PSVersionTable.PSVersion.Major -lt 5) {
    throw 'KOALA Optimizer requires PowerShell 5.0 or higher.'
}

# Detect whether the current platform supports the Windows-specific UI that the
# optimizer relies on. Older PowerShell builds do not expose the $IsWindows
# automatic variable, so fall back to the .NET APIs when necessary.
$script:IsWindowsPlatform = $false
$runtimeCheck = $false
$platformCheck = $false
try {
    $runtimeCheck = [System.Runtime.InteropServices.RuntimeInformation]::IsOSPlatform(
        [System.Runtime.InteropServices.OSPlatform]::Windows
    )
}
catch {
    $runtimeCheck = $false
}

try {
    $platformCheck = ([System.Environment]::OSVersion.Platform -eq [System.PlatformID]::Win32NT)
}
catch {
    $platformCheck = $false
}

$script:IsWindowsPlatform = ($runtimeCheck -or $platformCheck)

if (-not $script:IsWindowsPlatform) {
    Write-Warning 'KOALA Gaming Optimizer requires Windows because it depends on WPF and Windows-specific APIs.'
    return
}

# ---------- WPF Assemblies ----------
# Load required assemblies for the WPF-based UI. Breaking the list of
# assemblies into an array keeps the code readable and avoids issues with
# extremely long lines or accidental line wraps.
$assemblies = @(
    'PresentationFramework'
    'PresentationCore'
    'WindowsBase'
    'System.Xaml'
    'System.Windows.Forms'
    'Microsoft.VisualBasic'
)

try {
    Add-Type -AssemblyName $assemblies -ErrorAction Stop
}
catch {
    $warning = 'WPF assemblies not available. This script requires Windows with .NET Framework.'
    Write-Warning $warning
    return
}

$BrushConverter = New-Object System.Windows.Media.BrushConverter

# ---------- Global Performance Variables ----------
# Global state containers shared across modules. These variables are intentionally
# scoped globally because multiple scripts update them (GUI handlers, service
# routines, etc.). Each entry is documented to clarify why it exists. Guard every
# script-scoped value so strict mode never throws when the helper library is
# dot-sourced before any initialization occurs.
$global:PerformanceCounters = @{}          # Real-time perf metrics surfaced in the dashboard
if (-not (Test-Path 'variable:script:LocalizationResources')) { $script:LocalizationResources = $null }
$languageVariable = Get-Variable -Name CurrentLanguage -Scope Script -ErrorAction SilentlyContinue
if (-not $languageVariable -or [string]::IsNullOrWhiteSpace([string]$languageVariable.Value)) {
    $script:CurrentLanguage = 'en'
}
$languageVariable = $null
if (-not (Test-Path 'variable:script:IsLanguageInitializing')) { $script:IsLanguageInitializing = $false }
if (-not (Test-Path 'variable:script:SafeConfigDirectory')) { $script:SafeConfigDirectory = $null }
if (-not (Test-Path 'variable:script:HasWarnedUnsafeConfigPath')) { $script:HasWarnedUnsafeConfigPath = $false }
if (-not (Test-Path 'variable:script:PrimaryGameListPanel')) { $script:PrimaryGameListPanel = $null }
if (-not (Test-Path 'variable:script:DashboardGameListPanel')) { $script:DashboardGameListPanel = $null }
if (-not (Test-Path 'variable:script:SharedBrushConverter')) { $script:SharedBrushConverter = $null }
$global:OptimizationCache = @{}            # Stores last-run optimization results
$global:ActiveGames = @()                  # Names of currently detected games
$global:MenuMode = 'Basic'                 # UI mode (Basic/Advanced)
$global:AutoOptimizeEnabled = $false       # Flag for automatic game optimization
$global:LastTimestamp = $null              # Timestamp caching for log entries
$global:CachedTimestamp = ''               # Cached string representation of timestamp
$global:LogBoxAvailable = $false           # Indicates whether UI log textbox is ready
$global:RegistryCache = @{}                # Cache of registry writes to avoid duplicates
$global:LastOptimizationTime = $null       # Last time optimizations were executed

# ---------- .NET Framework 4.8 Compatibility Helper Functions ----------
function Set-BorderBrushSafe {
    param(
        [System.Windows.FrameworkElement]$Element,
        [object]$BorderBrushValue,
        [string]$BorderThicknessValue = $null
    )

    if (-not $Element) { return }

    try {
        # Check if element supports BorderBrush
        if ($Element.GetType().GetProperty("BorderBrush")) {
            Set-BrushPropertySafe -Target $Element -Property 'BorderBrush' -Value $BorderBrushValue -AllowTransparentFallback
        }

        # Set BorderThickness if provided and supported
        if ($BorderThicknessValue -and $Element.GetType().GetProperty("BorderThickness")) {
            $Element.BorderThickness = $BorderThicknessValue
        }
    }
    catch [System.InvalidOperationException] {
        # Sealed object exception - skip assignment
        Write-Verbose "BorderBrush assignment skipped due to sealed object (compatible with .NET Framework 4.8)"
    }
    catch {
        # Other exceptions - log but don't fail
        Write-Verbose "BorderBrush assignment failed: $($_.Exception.Message)"
    }
}

# ---------- CENTRALIZED THEME ARRAY - ONLY CHANGE HERE! ----------
# ---------- COMPLETE THEME ARRAY - ALL COLORS CENTRALIZED! ----------
$global:ThemeDefinitions = @{
    'OptimizerDark' = @{
        Name = 'Optimizer Dark'
        Background = $BrushConverter.ConvertFromString('#0F0B1E')
        Primary = '#8F6FFF'
        Hover = '#2A214F'
        Text = '#FFFFFF'
        Secondary = $BrushConverter.ConvertFromString('#141129')
        Accent = '#8F6FFF'
        TextSecondary = '#B8B5D1'
        LogBg = $BrushConverter.ConvertFromString('#181230')
        SidebarBg = $BrushConverter.ConvertFromString('#1C1733')
        HeaderBg = $BrushConverter.ConvertFromString('#1D1834')
        Success = '#22C55E'
        Warning = '#F59E0B'
        Danger = '#EF4444'
        Info = '#38BDF8'
        CardBackgroundStart = $BrushConverter.ConvertFromString('#1D1834')
        CardBackgroundEnd = $BrushConverter.ConvertFromString('#221C3F')
        SummaryBackgroundStart = $BrushConverter.ConvertFromString('#211B3B')
        SummaryBackgroundEnd = $BrushConverter.ConvertFromString('#241E45')
        CardBorder = '#2E2752'
        GlowAccent = '#403270'
        GaugeBackground = $BrushConverter.ConvertFromString('#2A214F')
        GaugeStroke = '#8F6FFF'
        SelectedBackground = $BrushConverter.ConvertFromString('#403270')
        UnselectedBackground = $BrushConverter.ConvertFromString('#2A214F')
        SelectedForeground = $BrushConverter.ConvertFromString('#F7F6FF')
        UnselectedForeground = $BrushConverter.ConvertFromString('#B8B5D1')
        HoverBackground = $BrushConverter.ConvertFromString('#2A214F')
        IsLight = $false
    }
}

# Pre-instantiate the shared brush converter so later theming fallbacks never
# leave string literals or PSObject wrappers parked in resource dictionaries.
if (-not $script:SharedBrushConverter) {
    $script:SharedBrushConverter = [System.Windows.Media.BrushConverter]::new()
}

$script:BrushResourceKeys = @(
    'AppBackgroundBrush'
    'SidebarBackgroundBrush'
    'SidebarAccentBrush'
    'SidebarHoverBrush'
    'SidebarSelectedBrush'
    'SidebarSelectedForegroundBrush'
    'HeaderBackgroundBrush'
    'HeaderBorderBrush'
    'CardBackgroundBrush'
    'ContentBackgroundBrush'
    'CardBorderBrush'
    'HeroCardBrush'
    'AccentBrush'
    'PrimaryTextBrush'
    'SecondaryTextBrush'
    'SuccessBrush'
    'WarningBrush'
    'DangerBrush'
    'InfoBrush'
    'ButtonBackgroundBrush'
    'ButtonBorderBrush'
    'ButtonHoverBrush'
    'ButtonPressedBrush'
    'HeroChipBrush'
    'DialogBackgroundBrush'
)


function Register-BrushResourceKeys {
    param([System.Collections.IEnumerable]$Keys)

    if (-not $Keys) { return }

    foreach ($rawKey in $Keys) {
        if ($null -eq $rawKey) { continue }

        $keyText = $null
        try { $keyText = [string]$rawKey } catch { $keyText = $null }
        if ([string]::IsNullOrWhiteSpace($keyText)) { continue }
        if (-not $keyText.EndsWith('Brush')) { continue }

        if (-not $script:BrushResourceKeys) {
            $script:BrushResourceKeys = @()
        }

        if ($script:BrushResourceKeys -notcontains $keyText) {
            $script:BrushResourceKeys += $keyText
        }
    }
}


# Storage for the last applied custom theme so navigation refreshes reuse the same colors
$global:CustomThemeColors = $null


# Einfache Funktion zum Abrufen eines Themes
function Get-ThemeColors {
    param([string]$ThemeName = 'OptimizerDark')

    if ($global:ThemeDefinitions.ContainsKey($ThemeName)) {
        return Normalize-ThemeColorTable $global:ThemeDefinitions[$ThemeName]
    } else {
        Log "Theme '$ThemeName' nicht gefunden, verwende Optimizer Dark" 'Warning'
        return Normalize-ThemeColorTable $global:ThemeDefinitions['OptimizerDark']
    }
}

function Optimize-LogFile {
    param([int]$MaxSizeMB = 10)

        $logFilePath = Join-Path $ScriptRoot 'Koala-Activity.log'

        if (Test-Path $logFilePath) {
            $logFile = Get-Item $logFilePath
            $sizeMB = [math]::Round($logFile.Length / 1MB, 2)

            if ($sizeMB -gt $MaxSizeMB) {
                # Keep only the last 70% of the file
                $content = Get-Content $logFilePath
                $keepLines = [math]::Floor($content.Count * 0.7)
                $content[-$keepLines..-1] | Set-Content $logFilePath

                # Add optimization notice
                Add-Content $logFilePath "[$([DateTime]::Now.ToString('HH:mm:ss'))] [Info] Log file optimized - size reduced from $sizeMB MB"

            }
        }
        # Silent failure for log optimization to prevent recursion
    }

function Ensure-NavigationVisibility {
    param([System.Windows.Controls.Panel]$NavigationPanel)

        if (-not $NavigationPanel) {
            return

        }

        # Ensure all navigation buttons are visible and properly styled
        $navigationButtons = @(
            'btnNavDashboard', 'btnNavBasicOpt', 'btnNavAdvanced', 'btnNavGames',
            'btnNavOptions', 'btnNavBackup', 'btnNavLog'
        )

        foreach ($buttonName in $navigationButtons) {
                $button = $form.FindName($buttonName)
                if ($button) {
                    $button.Visibility = [System.Windows.Visibility]::Visible

                    # Ensure proper styling
                    if (-not $button.Style) {
                        Set-BrushPropertySafe -Target $button -Property 'Background' -Value '#2F285A'
                        Set-BrushPropertySafe -Target $button -Property 'Foreground' -Value '#F5F3FF'
                        $button.BorderThickness = '0'
                        $button.Margin = '0,2'
                        $button.Padding = '15,10'

                    }
                }
                # Silent failure for individual buttons
            }
        }
        # Silent failure for navigation visibility


# ---------- Paths with Admin-safe Configuration ----------
if ($PSScriptRoot) {
    $ScriptRoot = $PSScriptRoot
} elseif ($MyInvocation -and $MyInvocation.MyCommand -and $MyInvocation.MyCommand.Path) {
    $ScriptRoot = Split-Path -Parent $MyInvocation.MyCommand.Path
} else {
    $ScriptRoot = (Get-Location).Path
}

# Function moved to after helper functions to fix call order

# Initialize global variables for custom paths
$global:CustomConfigPath = $null
$global:CustomGamePaths = @()

# ---------- Core Logging Functions (moved to top to fix call order issues) ----------
function Get-LogColor($Level) {
    switch ($Level) {
        'Error' { 'Red' }
        'Warning' { 'Yellow' }
        'Success' { 'Green' }
        default { 'White' }
    }
}


$global:LogFilterSettings = @{
    ShowInfo = $true
    ShowSuccess = $true
    ShowWarning = $true
    ShowError = $true
    ShowContext = $false
    ShowDebug = $false
    SearchTerm = ""
    CategoryFilter = "All"
}
$global:LogCategories = @("All", "System", "Gaming", "Network", "UI", "Performance", "Security", "Optimization", "Status", "Debug")
$global:LogHistory = [System.Collections.ArrayList]::new()
$global:MaxLogHistorySize = 1000

function Get-EnhancedLogCategories {
    <#
    .SYNOPSIS
    Enhanced logging categories for better organization and filtering
    .DESCRIPTION
    Provides categorization system for logs to enable filtering and organization
    #>

    return @{
        "System" = @("Registry", "Service", "Process", "Hardware", "Driver")
        "Gaming" = @("Game", "Profile", "Optimization", "FPS", "Latency", "Auto-Detect")
        "Network" = @("TCP", "UDP", "Latency", "Bandwidth", "DNS", "Firewall")
        "UI" = @("Theme", "Panel", "Control", "Navigation", "Scale", "Layout")
        "Performance" = @("CPU", "Memory", "Disk", "GPU", "Benchmark", "Monitor")
        "Security" = @("Admin", "Permission", "UAC", "Privilege", "Access")
        "Optimization" = @("Applied", "Reverted", "Backup", "Restore", "Config")
        "Status" = @("Success", "Completed", "Ready", "Warning", "Alert", "Caution", "Healthy")
        "Debug" = @("Verbose", "Trace", "Internal", "Exception", "Stack")
    }
}

function Get-LogCategory {
    <#
    .SYNOPSIS
    Determines the category of a log message based on content analysis
    .PARAMETER Message
    The log message to categorize
    #>
    param([string]$Message)

    $categories = Get-EnhancedLogCategories

    foreach ($category in $categories.Keys) {
        foreach ($keyword in $categories[$category]) {
            if ($Message -match $keyword) {
                return $category
            }
        }
    }

    return "General"
}

function Add-LogToHistory {
    <#
    .SYNOPSIS
    Adds a log entry to the searchable history with metadata
    .PARAMETER Message
    The log message
    .PARAMETER Level
    The log level
    .PARAMETER Category
    The log category
    #>
    param(
        [string]$Message,
        [string]$Level = 'Info',
        [string]$Category = 'General'
    )

    try {
        if (-not $global:LogHistory -or -not ($global:LogHistory -is [System.Collections.IList])) {
            $global:LogHistory = [System.Collections.ArrayList]::new()
        }

        if (-not $global:MaxLogHistorySize -or $global:MaxLogHistorySize -lt 10) {
            $global:MaxLogHistorySize = 1000
        }

        $logEntry = @{
            Timestamp = Get-Date
            Message = $Message
            Level = $Level
            Category = $Category
            Thread = [System.Threading.Thread]::CurrentThread.ManagedThreadId
        }

        [void]$global:LogHistory.Add($logEntry)

        while ($global:LogHistory.Count -gt $global:MaxLogHistorySize) {
            $global:LogHistory.RemoveAt(0)
        }
    }
    catch {
        # Silent fail to prevent logging issues
        Write-Verbose "Failed to add log to history: $($_.Exception.Message)"
    }
}


function Log {
    [CmdletBinding()]
    param(
        [Parameter(Mandatory)]
        [ValidateNotNullOrEmpty()]
        [string]$Message,

        [Parameter()]
        [ValidateSet('Info','Success','Warning','Error','Debug','Trace','Context','ErrorContext')]
        [string]$Level = 'Info'
    )

    $msg = $Message

    if (-not $global:LastTimestamp -or ((Get-Date) - $global:LastTimestamp).TotalMilliseconds -gt 100) {
        $global:CachedTimestamp = [DateTime]::Now.ToString('HH:mm:ss')
        $global:LastTimestamp = Get-Date
    }

    $logMessage = "[$global:CachedTimestamp] [$Level] $msg"

    $category = Get-LogCategory -Message $msg
    Add-LogToHistory -Message $msg -Level $Level -Category $category

    if ((Get-Random -Maximum 100) -eq 1) {
        Optimize-LogFile -MaxSizeMB 10
    }

    try {
        $logFilePath = Join-Path $ScriptRoot 'Koala-Activity.log'
        $logDir = Split-Path $logFilePath -Parent
        if (-not (Test-Path $logDir)) {
            New-Item -Path $logDir -ItemType Directory -Force -ErrorAction Stop | Out-Null
        }

        $enhancedLogMessage = "[$global:CachedTimestamp] [$Level] [$category] $msg"
        Add-Content -Path $logFilePath -Value $enhancedLogMessage -Encoding UTF8 -ErrorAction Stop

        if ($Level -in @('Error', 'Warning')) {
            $lastLine = Get-Content $logFilePath -Tail 1 -ErrorAction SilentlyContinue
            if ($lastLine -notmatch [regex]::Escape($msg)) {
                throw "File verification failed - log entry may not have been written"
            }
        }

        if ($msg -match "Theme|Game|Mode|Optimization|Service|System|Network|Settings|Backup|Import|Export|Search") {
            $adminStatus = if (Get-Command Test-AdminPrivileges -ErrorAction SilentlyContinue) { Test-AdminPrivileges } else { 'Unknown' }
            $contextMessage = "[$global:CachedTimestamp] [Context] [$category] User action '$($msg.Split(' ')[0])' in $global:MenuMode mode with Admin: $adminStatus"
            Add-Content -Path $logFilePath -Value $contextMessage -Encoding UTF8 -ErrorAction SilentlyContinue
            Add-LogToHistory -Message "User action '$($msg.Split(' ')[0])' in $global:MenuMode mode with Admin: $adminStatus" -Level 'Context' -Category $category
        }

        if ($Level -eq 'Error') {
            $platform = if ($IsWindows -ne $null) { if ($IsWindows) { 'Windows' } else { 'Non-Windows' } } else { 'Windows Legacy' }
            $errorContext = "[$global:CachedTimestamp] [ErrorContext] [$category] PowerShell: $($PSVersionTable.PSVersion), OS: $platform"
            Add-Content -Path $logFilePath -Value $errorContext -Encoding UTF8 -ErrorAction SilentlyContinue
            Add-LogToHistory -Message "PowerShell: $($PSVersionTable.PSVersion), OS: $platform" -Level 'ErrorContext' -Category $category
        }
    }
    catch {
        $errorContext = ''
        if ($_.Exception.Message -match 'Access.*denied|UnauthorizedAccess') {
            $errorContext = ' (Insufficient permissions - try running as Administrator)'
        }
        elseif ($_.Exception.Message -match 'path.*not found|DirectoryNotFound') {
            $errorContext = ' (Directory access issue - check script location)'
        }
        elseif ($_.Exception.Message -match 'file.*in use|sharing violation') {
            $errorContext = ' (File in use - another instance may be running)'
        }

        Write-Warning "LOG FILE ERROR: $($_.Exception.Message)$errorContext"
        Write-Output $logMessage
    }

    if ($global:LogBox -and $global:LogBoxAvailable) {
        try {
            $global:LogBox.Dispatcher.Invoke({
                if ($global:LogBox -and $global:LogBox.IsEnabled -ne $null) {
                    $global:LogBox.AppendText("$logMessage`r`n")
                    $global:LogBox.ScrollToEnd()

                    if (-not $global:DetailedLogBackup) {
                        $global:DetailedLogBackup = ''
                    }
                    $global:DetailedLogBackup += "$logMessage`r`n"

                    if ($global:LogViewDetailed -eq $false) {
                        if ($msg -notmatch 'Success|Error|Warning|Applied|Optimization') {
                            $lines = $global:LogBox.Text -split "`r`n"
                            $filteredLines = $lines | Where-Object { $_ -match 'Success|Error|Warning|Applied|Optimization' } | Select-Object -Last 20
                            $global:LogBox.Text = ($filteredLines -join "`r`n")
                        }
                    }

                    $global:LogBox.InvalidateVisual()
                    $global:LogBox.UpdateLayout()
                    if ([System.Windows.Threading.Dispatcher]::CurrentDispatcher) {
                        [System.Windows.Threading.Dispatcher]::CurrentDispatcher.Invoke({}, [System.Windows.Threading.DispatcherPriority]::Render)
                    }
                }
                else {
                    throw [System.InvalidOperationException]::new('LogBox is unavailable')
                }
            })
        }
        catch {
            $global:LogBoxAvailable = $false
            Write-Host $logMessage -ForegroundColor (Get-LogColor $Level)
            Write-Verbose "LogBox UI became unavailable: $($_.Exception.Message)"
        }
    }
    else {
        Write-Host $logMessage -ForegroundColor (Get-LogColor $Level)
    }
}


# ---------- Essential Helper Functions (moved to top to fix call order) ----------
function Test-AdminPrivileges {
    if (-not $script:IsWindowsPlatform) {
        return $false
    }

        $id = [Security.Principal.WindowsIdentity]::GetCurrent()
        if (-not $id) {
            return $false

        }

        $principal = New-Object Security.Principal.WindowsPrincipal($id)
        return $principal.IsInRole([Security.Principal.WindowsBuiltInRole]::Administrator)
        $warningMessage = 'Admin privilege detection unavailable: {0}' -f $_.Exception.Message
        Log $warningMessage 'Warning'
        return $false
    }

function Get-SafeConfigPath {
    param([string]$Filename)

    if ($global:CustomConfigPath) {
        return Join-Path $global:CustomConfigPath $Filename
    }

    $currentPath = if ($ScriptRoot) { $ScriptRoot } else { (Get-Location).Path }
    $isAdmin = Test-AdminPrivileges

    if ($isAdmin -and ($currentPath -match 'system32|windows|program files' -or $currentPath.Length -lt 10)) {
        if (-not $script:SafeConfigDirectory) {
            $documentsRoot = try { [Environment]::GetFolderPath('MyDocuments') } catch { $null }
            if ([string]::IsNullOrWhiteSpace($documentsRoot)) {
                $documentsRoot = Join-Path $env:USERPROFILE 'Documents'
            }

            $script:SafeConfigDirectory = Join-Path $documentsRoot 'KOALA Gaming Optimizer'
        }

        if (-not $script:HasWarnedUnsafeConfigPath) {
            Log "Admin mode detected with unsafe path ($currentPath) - using user documents folder" 'Warning'
            $script:HasWarnedUnsafeConfigPath = $true
        }

        if (-not (Test-Path $script:SafeConfigDirectory)) {
            try {
                New-Item -ItemType Directory -Path $script:SafeConfigDirectory -Force | Out-Null
                Log "Created safe configuration directory: $script:SafeConfigDirectory" 'Info'
            }
            catch {
                Log "Failed to create safe configuration directory: $script:SafeConfigDirectory - $($_.Exception.Message)" 'Warning'
            }
        }

        return Join-Path $script:SafeConfigDirectory $Filename
    }

    return Join-Path $currentPath $Filename
}


# Initialize paths after function definition
$BackupPath = Get-SafeConfigPath 'Koala-Backup.json'
$ConfigPath = Get-SafeConfigPath 'Koala-Config.json'

# ---------- Control Validation Function ----------
function Test-StartupControls {
    <#
    .SYNOPSIS
    Validates all critical UI controls are properly bound and logs missing controls
    #>

    $criticalControls = @{
        'btnNavDashboard' = $btnNavDashboard
        'btnNavBasicOpt' = $btnNavBasicOpt
        'btnNavAdvanced' = $btnNavAdvanced
        'btnNavGames' = $btnNavGames
        'btnNavOptions' = $btnNavOptions
        'btnNavBackup' = $btnNavBackup
        'btnNavLog' = $btnNavLog
        'panelDashboard' = $panelDashboard
        'panelBasicOpt' = $panelBasicOpt
        'panelAdvanced' = $panelAdvanced
        'panelGames' = $panelGames
        'panelOptions' = $panelOptions
        'panelBackup' = $panelBackup
        'panelLog' = $panelLog
        'btnAdvancedNetwork' = $btnAdvancedNetwork
        'btnAdvancedSystem' = $btnAdvancedSystem
        'btnAdvancedServices' = $btnAdvancedServices
        'btnInstalledGames' = $btnInstalledGames
        'btnSaveSettings' = $btnSaveSettings
        'btnLoadSettings' = $btnLoadSettings
        'btnResetSettings' = $btnResetSettings
        'btnSearchGames' = $btnSearchGames
        'btnAddGameFolder' = $btnAddGameFolder
        'btnCustomSearch' = $btnCustomSearch
        'btnInstalledGamesDash' = $btnInstalledGamesDash
        'btnSearchGamesPanel' = $btnSearchGamesPanel
        'btnAddGameFolderPanel' = $btnAddGameFolderPanel
        'btnCustomSearchPanel' = $btnCustomSearchPanel
        'btnAddGameFolderDash' = $btnAddGameFolderDash
        'btnCustomSearchDash' = $btnCustomSearchDash
        'btnOptimizeSelected' = $btnOptimizeSelected
        'btnImportOptions' = $btnImportOptions
        'btnChooseBackupFolder' = $btnChooseBackupFolder
        'cmbOptionsLanguage' = $cmbOptionsLanguage
        'btnOptimizeGame' = $btnOptimizeGame
        'btnDashQuickOptimize' = $btnDashQuickOptimize
        'btnBasicSystem' = $btnBasicSystem
        'btnBasicNetwork' = $btnBasicNetwork
        'btnBasicGaming' = $btnBasicGaming
        'btnSystemInfo' = $btnSystemInfo
        'expanderServices' = $expanderServices
        'expanderNetworkTweaks' = $expanderNetworkTweaks
        'expanderSystemOptimizations' = $expanderSystemOptimizations
        'expanderServiceManagement' = $expanderServiceManagement
        'chkAutoOptimize' = $chkAutoOptimize
        'chkGamesAutoOptimize' = $chkGamesAutoOptimize
        'chkAutoBackup' = $chkAutoBackup
        'LogBox' = $global:LogBox
    }

    $missingControls = @()
    $availableControls = @()

    foreach ($controlName in $criticalControls.Keys) {
        $control = $criticalControls[$controlName]
        if ($control -eq $null) {
            $missingControls += $controlName
            Log "MISSING CONTROL: $controlName is null - event handlers will be skipped" 'Warning'
        }
        else {
            $availableControls += $controlName
        }
    }

    Log "STARTUP CONTROL VALIDATION COMPLETE" 'Info'
    Log "Available controls: $($availableControls.Count)/$($criticalControls.Count)" 'Info'

    if ($missingControls.Count -gt 0) {
        Log "MISSING CONTROLS DETECTED: $($missingControls.Count) controls not found" 'Warning'
        Log "Missing controls: $($missingControls -join ', ')" 'Warning'
        Log "Suggestions for fixing missing controls:" 'Info'

        foreach ($missing in $missingControls) {
            switch -Wildcard ($missing) {
                'btn*' { Log "  * Add <Button x:Name=`"$missing`" .../> to XAML" 'Info' }
                'chk*' { Log "  * Add <CheckBox x:Name=`"$missing`" .../> to XAML" 'Info' }
                'panel*' { Log "  * Add <StackPanel x:Name=`"$missing`" .../> to XAML" 'Info' }
                'LogBox' { Log "  * Add <TextBox x:Name=`"LogBox`" .../> to XAML for logging" 'Info' }
                'expanderServices' { Log "  * Add <Expander x:Name=`"expanderServices`" Header=`"Service Management`" .../> to XAML" 'Info' }
                'btnSystemInfo' { Log "  * Add <Button x:Name=`"btnSystemInfo`" Content=`"System Info`" .../> for system information" 'Info' }
                '*Optimize*' { Log "  * Add <Button x:Name=`"$missing`" .../> for optimization functionality" 'Info' }
                default { Log "  * Add control with x:Name=`"$missing`" to XAML" 'Info' }
            }
        }

        try {
            $message = "⚠️ STARTUP VALIDATION: $($missingControls.Count) UI controls are missing.`n`nMissing: $($missingControls -join ', ')`n`nThe application will continue to run, but some features may not work properly.`n`nCheck the Activity Log for detailed fix suggestions."
            if ([System.Windows.MessageBox] -and $form) {
                [System.Windows.MessageBox]::Show($message, 'Startup Control Validation', 'OK', 'Warning')
            }
            else {
                Log "UI feedback not available - continuing with console logging only" 'Info'
            }
        }
        catch {
            Log "Could not display UI feedback for missing controls: $($_.Exception.Message)" 'Warning'
        }

        return $false
    }

    Log "[OK] All critical controls found and bound successfully" 'Success'
    return $true
}

$SettingsPath = Get-SafeConfigPath 'koala-settings.cfg'

# ---------- UI Cloning and Mirroring Helpers (moved forward for availability) ----------
function Clone-UIElement {
    param(
        [Parameter(Mandatory = $true)]
        [System.Windows.UIElement]
        $Element
    )

    try {
        $xaml = [System.Windows.Markup.XamlWriter]::Save($Element)
        $stringReader = New-Object System.IO.StringReader $xaml
        $xmlReader = [System.Xml.XmlReader]::Create($stringReader)
        $clone = [Windows.Markup.XamlReader]::Load($xmlReader)
        $xmlReader.Close()
        $stringReader.Close()
        return $clone
    }
    catch {
        Write-Verbose "Clone-UIElement failed: $($_.Exception.Message)"
        return $null
    }
}


function Copy-TagValue {
    param($Value)

    if (-not $Value) { return $Value }

    if ($Value -is [System.Management.Automation.PSObject]) {
        $hashtable = [ordered]@{}
        foreach ($property in $Value.PSObject.Properties) {
            $hashtable[$property.Name] = $property.Value
        }
        return [PSCustomObject]$hashtable
    }

    return $Value
}

function New-ClonedTextBlock {
    param([System.Windows.Controls.TextBlock]$Source)

    $clone = New-Object System.Windows.Controls.TextBlock
    try { $clone.Text = $Source.Text } catch { }
    try { if ($Source.Foreground) { $clone.Foreground = $Source.Foreground.Clone() } } catch { }
    try { $clone.FontStyle = $Source.FontStyle } catch { }
    try { $clone.FontWeight = $Source.FontWeight } catch { }
    try { $clone.FontSize = $Source.FontSize } catch { }
    try { $clone.Margin = $Source.Margin } catch { }
    try { $clone.HorizontalAlignment = $Source.HorizontalAlignment } catch { }
    try { $clone.TextWrapping = $Source.TextWrapping } catch { }
    try { $clone.FontFamily = $Source.FontFamily } catch { }
    try { $clone.TextAlignment = $Source.TextAlignment } catch { }
    return $clone
}

function New-ClonedCheckBox {
    param([System.Windows.Controls.CheckBox]$Source)

    $clone = New-Object System.Windows.Controls.CheckBox
    try { $clone.Content = $Source.Content } catch { }
    try { if ($Source.Foreground) { $clone.Foreground = $Source.Foreground.Clone() } } catch { }
    try { $clone.FontWeight = $Source.FontWeight } catch { }
    try { $clone.FontSize = $Source.FontSize } catch { }
    try { $clone.Margin = $Source.Margin } catch { }
    try { $clone.Padding = $Source.Padding } catch { }
    try { $clone.HorizontalAlignment = $Source.HorizontalAlignment } catch { }
    try { $clone.IsChecked = $Source.IsChecked } catch { }
    try { $clone.ToolTip = $Source.ToolTip } catch { }

    try {
        $clone.Tag = Copy-TagValue -Value $Source.Tag
    }
    catch {
        Write-Verbose "Failed to copy checkbox Tag value: $($_.Exception.Message)"
    }

    return $clone
}

function Copy-ChildElement {
    param([System.Windows.UIElement]$Source)

    if (-not $Source) { return $null }

    $typeName = $Source.GetType().Name

    switch ($typeName) {
        'TextBlock' { return New-ClonedTextBlock -Source $Source }
        'CheckBox'  { return New-ClonedCheckBox -Source $Source }
        'StackPanel' {
            $stackClone = New-Object System.Windows.Controls.StackPanel
            try { $stackClone.Orientation = $Source.Orientation } catch { }
            try { $stackClone.Margin = $Source.Margin } catch { }

            foreach ($child in $Source.Children) {
                $clonedChild = Copy-ChildElement -Source $child
                if ($clonedChild) {
                    $stackClone.Children.Add($clonedChild)
                }
            }

            return $stackClone
        }
        default { return Clone-UIElement -Element $Source }
    }
}

function Update-GameListMirrors {
    if (-not $script:PrimaryGameListPanel -or -not $script:DashboardGameListPanel) { return }

    try {
        $script:DashboardGameListPanel.Children.Clear()
        foreach ($child in $script:PrimaryGameListPanel.Children) {
            if ($child -is [System.Windows.Controls.TextBlock]) {
                $clonedText = New-ClonedTextBlock -Source $child
                if ($clonedText) { $script:DashboardGameListPanel.Children.Add($clonedText) }
                continue
            }

            if ($child -is [System.Windows.Controls.Border]) {
                $borderClone = New-Object System.Windows.Controls.Border
                try { $borderClone.Background = if ($child.Background) { $child.Background.Clone() } else { $null } } catch { }
                try { $borderClone.BorderBrush = if ($child.BorderBrush) { $child.BorderBrush.Clone() } else { $null } } catch { }
                try { $borderClone.BorderThickness = $child.BorderThickness } catch { }
                try { $borderClone.CornerRadius = $child.CornerRadius } catch { }
                try { $borderClone.Margin = $child.Margin } catch { }
                try { $borderClone.Padding = $child.Padding } catch { }

                if ($child.Child) {
                    $clonedChild = Copy-ChildElement -Source $child.Child
                    if ($clonedChild) { $borderClone.Child = $clonedChild }
                }

                $script:DashboardGameListPanel.Children.Add($borderClone)
                continue
            }

            $fallback = Clone-UIElement -Element $child
            if ($fallback) {
                $script:DashboardGameListPanel.Children.Add($fallback)
            }
        }
    }
    catch {
        Write-Verbose "Update-GameListMirrors failed: $($_.Exception.Message)"
    }
}


# Resolve a color-like value (string, brush, PSObject) to a usable color string.
function Get-ColorStringFromValue {
    param([object]$ColorValue)

    if ($null -eq $ColorValue) { return $null }

    if ($ColorValue -is [string]) { return $ColorValue }

    if ($ColorValue -is [System.Windows.Media.Color]) {
        return $ColorValue.ToString()
    }

    if ($ColorValue -is [System.Windows.Media.Brush]) {
        try { return $ColorValue.ToString() } catch { return $null }
    }

    if ($ColorValue -is [System.Management.Automation.PSObject]) {
        foreach ($propName in 'Brush','Color','Value','Hex','Text','Background','Primary') {
            if ($ColorValue.PSObject.Properties[$propName]) {
                $resolved = Get-ColorStringFromValue $ColorValue.$propName
                if (-not [string]::IsNullOrWhiteSpace($resolved)) { return $resolved }
            }
        }

        if ($ColorValue.PSObject.BaseObject -ne $ColorValue) {
            $resolved = Get-ColorStringFromValue $ColorValue.PSObject.BaseObject
            if (-not [string]::IsNullOrWhiteSpace($resolved)) { return $resolved }
        }

        try { return $ColorValue.ToString() } catch { return $null }
    }

    if ($ColorValue -is [System.Collections.IDictionary]) {
        foreach ($propName in 'Brush','Color','Value','Hex','Text','Background','Primary') {
            if ($ColorValue.Contains($propName)) {
                $resolved = Get-ColorStringFromValue $ColorValue[$propName]
                if (-not [string]::IsNullOrWhiteSpace($resolved)) { return $resolved }
            }
        }
    }

    if ($ColorValue -is [System.Array]) {
        $length = $ColorValue.Length
        if ($length -eq 4) {
            $bytes = @()
            foreach ($item in $ColorValue) { $bytes += [byte]$item }
            $color = [System.Windows.Media.Color]::FromArgb($bytes[0], $bytes[1], $bytes[2], $bytes[3])
            return $color.ToString()
        } elseif ($length -eq 3) {
            $bytes = @()
            foreach ($item in $ColorValue) { $bytes += [byte]$item }
            $color = [System.Windows.Media.Color]::FromRgb($bytes[0], $bytes[1], $bytes[2])
            return $color.ToString()
        }
    }

    if ($ColorValue -is [System.ValueType]) {
        return $ColorValue.ToString()
    }

    try { return [string]$ColorValue } catch { return $null }
}

# Normalize theme tables so color values resolve to reusable brush instances.
function Normalize-ThemeColorTable {
    param([hashtable]$Theme)

    if (-not $Theme) { return $Theme }

    foreach ($key in @($Theme.Keys)) {
        $value = $Theme[$key]

        if ($null -eq $value) { continue }

        if ($value -is [string]) {
            $stringBrush = $null
            try {
                $stringBrush = New-SolidColorBrushSafe $value
            }
            catch {
                $stringBrush = $null
            }

            if ($stringBrush -is [System.Windows.Media.Brush]) {
                $Theme[$key] = $stringBrush
                continue
            }

            continue
        }

        if ($value -is [bool]) { continue }

        if ($value -is [System.Windows.Media.Brush]) {
            try {
                if ($value -is [System.Windows.Freezable] -and -not $value.IsFrozen) {
                    $value.Freeze()
                }
            }
            catch {
                Write-Verbose "Normalize-ThemeColorTable: Failed to freeze brush for key '$key'"
            }
            continue
        }

        if ($value -is [int] -or $value -is [double] -or $value -is [decimal]) { continue }

        $resolved = Get-ColorStringFromValue $value
        if (-not [string]::IsNullOrWhiteSpace($resolved)) {
            $Theme[$key] = $resolved
        }
    }

    return $Theme
}


# Creates a cloneable brush instance from a variety of incoming values.
function Resolve-BrushInstance {
    param([object]$BrushCandidate)

    if ($null -eq $BrushCandidate) { return $null }

    $current = $BrushCandidate
    $previous = $null

    while ($current -is [System.Management.Automation.PSObject] -and $current -ne $previous) {
        $previous = $current
        $current = $current.PSObject.BaseObject
    }

    if ($current -is [System.Windows.Media.Brush]) {
        try {
            $clone = if ($current -is [System.Windows.Freezable]) { $current.Clone() } else { $current }
            if ($clone -is [System.Windows.Freezable] -and -not $clone.IsFrozen) {
                $clone.Freeze()
            }
            return $clone
        }
        catch {
            return $current
        }
    }

    if ($current -is [string]) {
        return New-SolidColorBrushSafe $current
    }

    $resolved = Get-ColorStringFromValue $current
    if ($resolved) {
        return New-SolidColorBrushSafe $resolved
    }

    return $null
}


# Creates a frozen SolidColorBrush from a color-like value when possible.
function New-SolidColorBrushSafe {
    param([Parameter(ValueFromPipeline = $true)][object]$ColorValue)

    if ($null -eq $ColorValue) { return $null }

    $existingBrush = Resolve-BrushInstance $ColorValue
    if ($existingBrush -is [System.Windows.Media.SolidColorBrush]) {
        return $existingBrush
    }

    if ($existingBrush -is [System.Windows.Media.Brush]) {
        try {
            $colorText = $existingBrush.ToString()
            if (-not [string]::IsNullOrWhiteSpace($colorText)) {
                $colorCandidate = [System.Windows.Media.ColorConverter]::ConvertFromString($colorText)
                if ($colorCandidate -is [System.Windows.Media.Color]) {
                    $fromBrush = New-Object System.Windows.Media.SolidColorBrush $colorCandidate
                    $fromBrush.Freeze()
                    return $fromBrush
                }
            }
        }
        catch {
            Write-Verbose "Failed to coerce brush value '$existingBrush' to SolidColorBrush: $($_.Exception.Message)"
        }
    }

    if ($ColorValue -is [System.Windows.Media.Color]) {
        $brushFromColor = New-Object System.Windows.Media.SolidColorBrush $ColorValue
        $brushFromColor.Freeze()
        return $brushFromColor
    }

    $resolvedValue = Get-ColorStringFromValue $ColorValue
    if ([string]::IsNullOrWhiteSpace($resolvedValue)) { return $null }

    $converter = Get-SharedBrushConverter
    if ($converter) {
        try {
            $converted = $converter.ConvertFromString($resolvedValue)
            $convertedBrush = Resolve-BrushInstance $converted
            if ($convertedBrush -is [System.Windows.Media.SolidColorBrush]) {
                return $convertedBrush
            }
        }
        catch {
            Write-Verbose "BrushConverter could not convert '$resolvedValue' to SolidColorBrush: $($_.Exception.Message)"
        }
    }

    try {
        $color = [System.Windows.Media.ColorConverter]::ConvertFromString($resolvedValue)
        if ($color -is [System.Windows.Media.Color]) {
            $brush = New-Object System.Windows.Media.SolidColorBrush $color
            $brush.Freeze()
            return $brush
        }
    }
    catch {
        Write-Verbose "Failed to convert '$resolvedValue' to SolidColorBrush: $($_.Exception.Message)"
    }

    return $null
}


function Get-SharedBrushConverter {
    if (-not $script:SharedBrushConverter -or $script:SharedBrushConverter.GetType().FullName -ne 'System.Windows.Media.BrushConverter') {
        $script:SharedBrushConverter = [System.Windows.Media.BrushConverter]::new()
    }

    return $script:SharedBrushConverter
}

function Set-ShapeFillSafe {
    param(
        [object]$Shape,
        [object]$Value
    )

    if (-not $Shape) { return }

    try {
        Set-BrushPropertySafe -Target $Shape -Property 'Fill' -Value $Value -AllowTransparentFallback
    }
    catch {
        Write-Verbose "Set-ShapeFillSafe failed: $($_.Exception.Message)"
    }
}

# Centralized helper to assign Brush-like theme values to WPF dependency properties.
function Set-BrushPropertySafe {
    param(
        [Parameter(Mandatory = $true)][object]$Target,
        [Parameter(Mandatory = $true)][string]$Property,
        [object]$Value,
        [switch]$AllowTransparentFallback
    )

    if (-not $Target) { return }
    if ([string]::IsNullOrWhiteSpace($Property)) { return }

    $resolvedValue = $Value
    $previousValue = $null
    while ($resolvedValue -is [System.Management.Automation.PSObject] -and $resolvedValue -ne $previousValue) {
        $previousValue = $resolvedValue
        $resolvedValue = $resolvedValue.PSObject.BaseObject
    }

    $brush = Resolve-BrushInstance $resolvedValue
    if (-not $brush) {
        $brush = New-SolidColorBrushSafe $resolvedValue
    }

    $previousBrush = $null
    while ($brush -is [System.Management.Automation.PSObject] -and $brush -ne $previousBrush) {
        $previousBrush = $brush
        $brush = $brush.PSObject.BaseObject
    }

    if ($brush -is [System.Windows.Media.Brush]) {
        try {
            if ($brush -is [System.Windows.Freezable] -and $brush.IsFrozen) {
                $Target.$Property = $brush.Clone()
            }
            else {
                $Target.$Property = $brush
            }
            return
        }
        catch {
            Write-Verbose "Set-BrushPropertySafe: failed to apply resolved brush to property '$Property' on $($Target.GetType().Name): $($_.Exception.Message)"
        }
    }

    $colorString = Get-ColorStringFromValue $resolvedValue
    if (-not [string]::IsNullOrWhiteSpace($colorString)) {
        $converter = Get-SharedBrushConverter
        if ($converter) {
            try {
                $converted = $converter.ConvertFromString($colorString)
                $convertedBrush = Resolve-BrushInstance $converted
                if (-not $convertedBrush) {
                    $convertedBrush = New-SolidColorBrushSafe $converted
                }

                if ($convertedBrush -is [System.Windows.Media.Brush]) {
                    if ($convertedBrush -is [System.Windows.Freezable] -and $convertedBrush.IsFrozen) {
                        $Target.$Property = $convertedBrush.Clone()
                    }
                    else {
                        $Target.$Property = $convertedBrush
                    }
                    return
                }
            }
            catch {
                Write-Verbose "Set-BrushPropertySafe: converter could not produce brush for '$colorString': $($_.Exception.Message)"
            }
        }

        if ($AllowTransparentFallback) {
            try {
                $fallbackBrush = New-SolidColorBrushSafe $colorString
                if ($fallbackBrush) {
                    $Target.$Property = $fallbackBrush
                    return
                }
            }
            catch {
                Write-Verbose "Set-BrushPropertySafe: fallback conversion failed for '$colorString': $($_.Exception.Message)"
            }
        }
    }

    if ($AllowTransparentFallback) {
        try {
            $transparent = [System.Windows.Media.Brushes]::Transparent
            if ($transparent -is [System.Windows.Freezable] -and $transparent.IsFrozen) {
                $Target.$Property = $transparent.Clone()
            }
            else {
                $Target.$Property = $transparent
            }
        }
        catch {
            Write-Verbose "Set-BrushPropertySafe: unable to apply transparent fallback for property '$Property' on $($Target.GetType().Name): $($_.Exception.Message)"
        }
    }
}


function Convert-ToBrushResource {
    param(
        [object]$Value,
        [switch]$AllowTransparentFallback
    )

    if ($null -eq $Value) { return $null }

    $probe = New-Object System.Windows.Controls.Border

    try {
        if ($AllowTransparentFallback) {
            Set-BrushPropertySafe -Target $probe -Property 'Background' -Value $Value -AllowTransparentFallback
        }
        else {
            Set-BrushPropertySafe -Target $probe -Property 'Background' -Value $Value
        }
    }
    catch {
        return $null
    }

    $result = $probe.Background
    if ($null -eq $result) { return $null }

    if ($result -is [System.Windows.Freezable]) {
        try {
            $clone = $result.Clone()
            if ($clone -is [System.Windows.Freezable] -and -not $clone.IsFrozen) {
                $clone.Freeze()
            }
            return $clone
        }
        catch {
            return $result
        }
    }

    return $result
}


function Normalize-BrushResources {
    param(
        [System.Windows.ResourceDictionary]$Resources,
        [string[]]$Keys,
        [switch]$AllowTransparentFallback
    )

    if (-not $Resources) { return }

    $targetKeys = @()
    if ($Keys -and $Keys.Count -gt 0) {
        $targetKeys = $Keys
    }
    else {
        $targetKeys = @($Resources.Keys)
    }

    foreach ($key in $targetKeys) {
        if (-not $Resources.Contains($key)) { continue }

        $resourceValue = $Resources[$key]
        if ($resourceValue -is [System.Windows.Media.Brush]) { continue }

        $normalizedBrush = if ($AllowTransparentFallback) {
            Convert-ToBrushResource -Value $resourceValue -AllowTransparentFallback
        }
        else {
            Convert-ToBrushResource -Value $resourceValue
        }

        if ($normalizedBrush -is [System.Windows.Media.Brush]) {
            $Resources[$key] = $normalizedBrush
            continue
        }

        if ($AllowTransparentFallback) {
            $Resources[$key] = [System.Windows.Media.Brushes]::Transparent
        }
        else {
            Write-Verbose "Normalize-BrushResources skipped '$key' due to unresolved brush value"
        }
    }
}


function Normalize-ElementBrushProperties {
    param([System.Windows.DependencyObject]$Element)

    if ($null -eq $Element) { return }

    $brushPropertyNames = @(
        'Background',
        'Foreground',
        'BorderBrush',
        'SelectionBrush',
        'CaretBrush',
        'Stroke',
        'Fill',
        'OpacityMask',
        'SelectionForeground',
        'HighlightBrush'
    )

    foreach ($propertyName in $brushPropertyNames) {
        $propertyInfo = $null
        try { $propertyInfo = $Element.GetType().GetProperty($propertyName) } catch { $propertyInfo = $null }
        if (-not $propertyInfo -or -not $propertyInfo.CanRead -or -not $propertyInfo.CanWrite) { continue }

        $currentValue = $null
        try { $currentValue = $propertyInfo.GetValue($Element, $null) } catch { $currentValue = $null }
        if ($null -eq $currentValue) { continue }
        if ($currentValue -is [System.Windows.Media.Brush]) { continue }

        Set-BrushPropertySafe -Target $Element -Property $propertyName -Value $currentValue -AllowTransparentFallback
    }
}


function Normalize-VisualTreeBrushes {
    param([System.Windows.DependencyObject]$Root)

    if ($null -eq $Root) { return }

    $visited = New-Object 'System.Collections.Generic.HashSet[int]'
    $stack = New-Object System.Collections.Stack
    $stack.Push($Root)

    while ($stack.Count -gt 0) {
        $current = $stack.Pop()
        if ($current -isnot [System.Windows.DependencyObject]) { continue }

        $hash = $null
        try { $hash = [System.Runtime.CompilerServices.RuntimeHelpers]::GetHashCode($current) } catch { $hash = $null }
        if ($hash -eq $null) { continue }
        if (-not $visited.Add($hash)) { continue }

        Normalize-ElementBrushProperties -Element $current

        $childCount = 0
        try { $childCount = [System.Windows.Media.VisualTreeHelper]::GetChildrenCount($current) } catch { $childCount = 0 }

        for ($i = 0; $i -lt $childCount; $i++) {
            $child = $null
            try { $child = [System.Windows.Media.VisualTreeHelper]::GetChild($current, $i) } catch { $child = $null }
            if ($child) { $stack.Push($child) }
        }

        try {
            foreach ($logicalChild in [System.Windows.LogicalTreeHelper]::GetChildren($current)) {
                if ($logicalChild -is [System.Windows.DependencyObject]) {
                    $stack.Push($logicalChild)
                }
            }
        }
        catch {
            # Ignore logical tree traversal issues
        }
    }
}


# ---------- Theme and Styling Helpers (moved forward for availability) ----------
function Resolve-ControlType {
    param(
        [object]$ControlType
    )

    if ($ControlType -is [Type]) {
        return $ControlType
    }

    if (-not $ControlType) {
        return $null
    }

    $typeName = $null
    if ($ControlType -is [string]) {
        $typeName = $ControlType.Trim()
    }
    else {
        try { $typeName = $ControlType.ToString() } catch { $typeName = $null }
    }

    if (-not $typeName) {
        return $null
    }

    if ($typeName.StartsWith('[') -and $typeName.EndsWith(']')) {
        $typeName = $typeName.Trim('[', ']')
    }

    $knownTypes = @{
        'System.Windows.Controls.Button' = [System.Windows.Controls.Button]
        'System.Windows.Controls.ComboBox' = [System.Windows.Controls.ComboBox]
        'System.Windows.Controls.TextBlock' = [System.Windows.Controls.TextBlock]
        'System.Windows.Controls.Label' = [System.Windows.Controls.Label]
        'System.Windows.Controls.Border' = [System.Windows.Controls.Border]
        'System.Windows.Controls.Primitives.ScrollBar' = [System.Windows.Controls.Primitives.ScrollBar]
    }

    if ($knownTypes.ContainsKey($typeName)) {
        return $knownTypes[$typeName]
    }

    $resolvedType = $null
    try { $resolvedType = [Type]::GetType($typeName, $false) } catch { $resolvedType = $null }
    if ($resolvedType) { return $resolvedType }

    try { $resolvedType = [Type]::GetType("$typeName, PresentationFramework", $false) } catch { $resolvedType = $null }
    return $resolvedType
}

function Find-AllControlsOfType {
    param(
        [System.Windows.DependencyObject]$Parent,
        [object]$ControlType,
        [ref]$Collection
    )

    if (-not $Parent -or -not $Collection) {
        return
    }

    $resolvedType = Resolve-ControlType -ControlType $ControlType
    if (-not $resolvedType) {
        return
    }

    if ($Parent -is $resolvedType) {
        $Collection.Value += $Parent
    }

<<<<<<< HEAD
    $childCandidates = $null
    try {
        $childCandidates = [System.Collections.ArrayList]::new()
    }
    catch {
        $childCandidates = [System.Collections.Generic.List[object]]::new()
    }
=======
    $childCandidates = New-Object System.Collections.ArrayList
>>>>>>> 645ef129

    try {
        $children = $Parent.Children
    }
    catch {
        $children = $null
    }
<<<<<<< HEAD

    if (-not $childCandidates) {
        $childCandidates = [System.Collections.Generic.List[object]]::new()
    }
=======
>>>>>>> 645ef129

    if ($children) {
        foreach ($child in $children) {
            if ($child -is [System.Windows.DependencyObject]) {
                [void]$childCandidates.Add($child)
            }
        }
    }

    if ($Parent.PSObject.Properties['Content']) {
        $content = $Parent.Content
        if ($content -is [System.Windows.DependencyObject]) {
            [void]$childCandidates.Add($content)
        }
    }

    if ($Parent.PSObject.Properties['Child']) {
        $singleChild = $Parent.Child
        if ($singleChild -is [System.Windows.DependencyObject]) {
            [void]$childCandidates.Add($singleChild)
        }
    }

    if ($Parent -is [System.Windows.DependencyObject]) {
        $visualCount = 0
        try { $visualCount = [System.Windows.Media.VisualTreeHelper]::GetChildrenCount($Parent) } catch { $visualCount = 0 }
        for ($i = 0; $i -lt $visualCount; $i++) {
            $visualChild = $null
            try { $visualChild = [System.Windows.Media.VisualTreeHelper]::GetChild($Parent, $i) } catch { $visualChild = $null }
            if ($visualChild -is [System.Windows.DependencyObject]) {
                [void]$childCandidates.Add($visualChild)
            }
        }
    }

        try {
            foreach ($logicalChild in [System.Windows.LogicalTreeHelper]::GetChildren($Parent)) {
                if ($logicalChild -is [System.Windows.DependencyObject]) {
                    [void]$childCandidates.Add($logicalChild)
                }
            }
        }
        catch {
            # Ignore logical tree issues
        }
    }

    foreach ($childCandidate in $childCandidates) {
        Find-AllControlsOfType -Parent $childCandidate -ControlType $resolvedType -Collection $Collection
    }
}

function Set-StackPanelChildSpacing {
    param(
        [System.Windows.Controls.StackPanel]$Panel,
        [double]$Spacing
    )

    if (-not $Panel -or -not $Panel.Children) {
        return
    }

    $count = $Panel.Children.Count
    if ($count -le 1) {
        return
    }

    for ($index = 0; $index -lt $count; $index++) {
        $child = $Panel.Children[$index]
        if ($child -isnot [System.Windows.FrameworkElement]) {
            continue
        }

        $margin = if ($child.Margin) { $child.Margin } else { [System.Windows.Thickness]::new(0) }
        $newMargin = [System.Windows.Thickness]::new($margin.Left, $margin.Top, $margin.Right, $margin.Bottom)

        if ($Panel.Orientation -eq [System.Windows.Controls.Orientation]::Horizontal) {
            if ($index -lt $count - 1) {
                if ($newMargin.Right -lt $Spacing) {
                    $newMargin.Right = $Spacing
                }
            }
            elseif ($newMargin.Right -ne 0) {
                $newMargin.Right = 0
            }
        }
        else {
            if ($index -lt $count - 1) {
                if ($newMargin.Bottom -lt $Spacing) {
                    $newMargin.Bottom = $Spacing
                }
            }
            elseif ($newMargin.Bottom -ne 0) {
                $newMargin.Bottom = 0
            }
        }

        $child.Margin = $newMargin
    }
}


function Set-GridColumnSpacing {
    param(
        [System.Windows.Controls.Grid]$Grid,
        [double]$Spacing
    )

    if (-not $Grid -or -not $Grid.Children -or $Spacing -le 0) { return }

    foreach ($child in $Grid.Children) {
        if ($child -isnot [System.Windows.FrameworkElement]) { continue }

        $columnIndex = [System.Windows.Controls.Grid]::GetColumn($child)
        if ($columnIndex -le 0) { continue }

        $margin = $child.Margin
        if (-not $margin) {
            $margin = [System.Windows.Thickness]::new(0)
        }

        $newMargin = [System.Windows.Thickness]::new($margin.Left, $margin.Top, $margin.Right, $margin.Bottom)
        if ($newMargin.Left -lt $Spacing) {
            $newMargin.Left = $Spacing
        }

        $child.Margin = $newMargin
    }
}

function Initialize-LayoutSpacing {
    param(
        [System.Windows.DependencyObject]$Root
    )

    if (-not $Root) { return }

    $stackPanels = New-Object System.Collections.ArrayList
    Find-AllControlsOfType -Parent $Root -ControlType ([System.Windows.Controls.StackPanel]) -Collection ([ref]$stackPanels)

    foreach ($panel in $stackPanels) {
        if (-not $panel.Tag) { continue }

        $tagText = $panel.Tag.ToString()
        $match = [regex]::Match($tagText, 'Spacing\s*:\s*(?<value>-?[0-9]+(?:\.[0-9]+)?)')
        if (-not $match.Success) { continue }

        $valueText = $match.Groups['value'].Value
        $spacing = 0.0
        if (-not [double]::TryParse($valueText, [System.Globalization.NumberStyles]::Float, [System.Globalization.CultureInfo]::InvariantCulture, [ref]$spacing)) {
            continue
        }

        Set-StackPanelChildSpacing -Panel $panel -Spacing $spacing
        $panel.Tag = $null
    }

    $grids = New-Object System.Collections.ArrayList
    Find-AllControlsOfType -Parent $Root -ControlType ([System.Windows.Controls.Grid]) -Collection ([ref]$grids)

    foreach ($grid in $grids) {
        if (-not $grid.Tag) { continue }

        $tagText = $grid.Tag.ToString()
        $match = [regex]::Match($tagText, 'ColumnSpacing\s*:\s*(?<value>-?[0-9]+(?:\.[0-9]+)?)')
        if (-not $match.Success) { continue }

        $valueText = $match.Groups['value'].Value
        $spacing = 0.0
        if (-not [double]::TryParse($valueText, [System.Globalization.NumberStyles]::Float, [System.Globalization.CultureInfo]::InvariantCulture, [ref]$spacing)) {
            continue
        }

        Set-GridColumnSpacing -Grid $grid -Spacing $spacing
        $grid.Tag = $null
    }
}

function Get-XamlDuplicateNames {
    param(
        [Parameter(Mandatory = $true)][string]$Xaml
    )

    $pattern = [regex]'\b(?:x:)?Name\s*=\s*"([^"]+)"'
    $occurrences = @()
    $lineNumber = 1

    foreach ($line in $Xaml -split "`r?`n") {
        foreach ($match in $pattern.Matches($line)) {
            $occurrences += [pscustomobject]@{
                Name     = $match.Groups[1].Value
                Line     = $lineNumber
                LineText = $line.Trim()
            }
        }

        $lineNumber++
    }

    return $occurrences |
        Group-Object -Property Name |
        Where-Object { $_.Count -gt 1 } |
        ForEach-Object {
            [pscustomobject]@{
                Name        = $_.Name
                Occurrences = $_.Group
            }
        }
}

function Test-XamlNameUniqueness {
    param(
        [Parameter(Mandatory = $true)][string]$Xaml
    )

    $duplicates = Get-XamlDuplicateNames -Xaml $Xaml
    if (-not $duplicates -or $duplicates.Count -eq 0) {
        return
    }

    Write-Host 'Duplicate x:Name/Name values detected in XAML:' -ForegroundColor Red
    foreach ($duplicate in $duplicates) {
        foreach ($occurrence in $duplicate.Occurrences) {
            $lineInfo = if ($occurrence.Line -gt 0) { "line $($occurrence.Line)" } else { 'unknown line' }
            Write-Host ("  {0} ({1}): {2}" -f $duplicate.Name, $lineInfo, $occurrence.LineText) -ForegroundColor Red
        }
    }

    throw "Duplicate element names detected in XAML content."
}

function Get-XamlDuplicateNames {
    param(
        [Parameter(Mandatory = $true)][string]$Xaml
    )

    $pattern = [regex]'\b(?:x:)?Name\s*=\s*"([^"]+)"'
    $occurrences = @()
    $lineNumber = 1

    foreach ($line in $Xaml -split "`r?`n") {
        foreach ($match in $pattern.Matches($line)) {
            $occurrences += [pscustomobject]@{
                Name     = $match.Groups[1].Value
                Line     = $lineNumber
                LineText = $line.Trim()
            }
        }

        $lineNumber++
    }

    return $occurrences |
        Group-Object -Property Name |
        Where-Object { $_.Count -gt 1 } |
        ForEach-Object {
            [pscustomobject]@{
                Name        = $_.Name
                Occurrences = $_.Group
            }
        }
}

function Test-XamlNameUniqueness {
    param(
        [Parameter(Mandatory = $true)][string]$Xaml
    )

    $duplicates = Get-XamlDuplicateNames -Xaml $Xaml
    if (-not $duplicates -or $duplicates.Count -eq 0) {
        return
    }

    Write-Host 'Duplicate x:Name/Name values detected in XAML:' -ForegroundColor Red
    foreach ($duplicate in $duplicates) {
        foreach ($occurrence in $duplicate.Occurrences) {
            $lineInfo = if ($occurrence.Line -gt 0) { "line $($occurrence.Line)" } else { 'unknown line' }
            Write-Host ("  {0} ({1}): {2}" -f $duplicate.Name, $lineInfo, $occurrence.LineText) -ForegroundColor Red
        }
    }

    throw "Duplicate element names detected in XAML content."
}

function Apply-FallbackThemeColors {
    param(
        [System.Windows.DependencyObject]$Element,
        [hashtable]$Colors
    )

    if (-not $Element -or -not $Colors) {
        return
    }

    try {
        $elementType = $Element.GetType().Name

        switch ($elementType) {
            'Window' {
                if ($Colors.ContainsKey('Background')) {
                    Set-BrushPropertySafe -Target $Element -Property 'Background' -Value $Colors.Background
                }
            }
            'Border' {
                if ($Colors.ContainsKey('Secondary')) {
                    Set-BrushPropertySafe -Target $Element -Property 'Background' -Value $Colors.Secondary
                }
            }
            'TextBlock' {
                if ($Colors.ContainsKey('Text')) {
                    Set-BrushPropertySafe -Target $Element -Property 'Foreground' -Value $Colors.Text
                }
            }
            'Label' {
                if ($Colors.ContainsKey('Text')) {
                    Set-BrushPropertySafe -Target $Element -Property 'Foreground' -Value $Colors.Text
                }
            }
            'Button' {
                if ($Colors.ContainsKey('Primary')) {
                    Set-BrushPropertySafe -Target $Element -Property 'Background' -Value $Colors.Primary
                }
                Set-BrushPropertySafe -Target $Element -Property 'Foreground' -Value 'White'
            }
        }

        if ($Element -is [System.Windows.Controls.Panel]) {
            foreach ($child in $Element.Children) {
                Apply-FallbackThemeColors -Element $child -Colors $Colors
            }
        } elseif ($Element -is [System.Windows.Controls.ContentControl]) {
            $content = $Element.Content
            if ($content -is [System.Windows.DependencyObject]) {
                Apply-FallbackThemeColors -Element $content -Colors $Colors
            }
        } elseif ($Element -is [System.Windows.Controls.Decorator]) {
            if ($Element.Child -is [System.Windows.DependencyObject]) {
                Apply-FallbackThemeColors -Element $Element.Child -Colors $Colors
            }
        }
    } catch {
        Write-Verbose ("Apply-FallbackThemeColors skipped: {0}" -f $_.Exception.Message)
    }

    # Ignore errors in fallback theming to avoid breaking the UI
}

function Update-AllUIElementsRecursively {
    [CmdletBinding()]
    param(
        [Parameter(Mandatory)]
        [System.Windows.DependencyObject]$Element,
        [Parameter(Mandatory)]
        [hashtable]$Colors
    )

    if (-not $Element -or -not $Colors) {
        return
    }

    $typeName = $Element.GetType().Name

    switch ($typeName) {
        'Window' {
            if ($Colors.ContainsKey('Background')) {
                Set-BrushPropertySafe -Target $Element -Property 'Background' -Value $Colors.Background
            }
            if ($Colors.ContainsKey('Primary') -and $Element.BorderBrush) {
                Set-BrushPropertySafe -Target $Element -Property 'BorderBrush' -Value $Colors.Primary -AllowTransparentFallback
            }
        }
        'Border' {
            if ($Colors.ContainsKey('Secondary')) {
                Set-BrushPropertySafe -Target $Element -Property 'Background' -Value $Colors.Secondary
            } elseif ($Colors.ContainsKey('Background')) {
                Set-BrushPropertySafe -Target $Element -Property 'Background' -Value $Colors.Background -AllowTransparentFallback
            }

            if ($Colors.ContainsKey('Primary')) {
                Set-BrushPropertySafe -Target $Element -Property 'BorderBrush' -Value $Colors.Primary -AllowTransparentFallback
            }
        }
        'GroupBox' {
            if ($Colors.ContainsKey('Secondary')) {
                Set-BrushPropertySafe -Target $Element -Property 'Background' -Value $Colors.Secondary
            }
            if ($Colors.ContainsKey('Text')) {
                Set-BrushPropertySafe -Target $Element -Property 'Foreground' -Value $Colors.Text
            }
            if ($Colors.ContainsKey('Primary')) {
                Set-BrushPropertySafe -Target $Element -Property 'BorderBrush' -Value $Colors.Primary -AllowTransparentFallback
            }
        }
        'StackPanel' {
            if ($Colors.ContainsKey('Secondary')) {
                Set-BrushPropertySafe -Target $Element -Property 'Background' -Value $Colors.Secondary
            } elseif ($Colors.ContainsKey('Background')) {
                Set-BrushPropertySafe -Target $Element -Property 'Background' -Value $Colors.Background -AllowTransparentFallback
            }
        }
        'Grid' {
            if ($Colors.ContainsKey('Secondary')) {
                Set-BrushPropertySafe -Target $Element -Property 'Background' -Value $Colors.Secondary
            } elseif ($Colors.ContainsKey('Background')) {
                Set-BrushPropertySafe -Target $Element -Property 'Background' -Value $Colors.Background -AllowTransparentFallback
            }
        }
        'WrapPanel' {
            if ($Colors.ContainsKey('Secondary')) {
                Set-BrushPropertySafe -Target $Element -Property 'Background' -Value $Colors.Secondary
            } elseif ($Colors.ContainsKey('Background')) {
                Set-BrushPropertySafe -Target $Element -Property 'Background' -Value $Colors.Background -AllowTransparentFallback
            }
        }
        'DockPanel' {
            if ($Colors.ContainsKey('Secondary')) {
                Set-BrushPropertySafe -Target $Element -Property 'Background' -Value $Colors.Secondary
            } elseif ($Colors.ContainsKey('Background')) {
                Set-BrushPropertySafe -Target $Element -Property 'Background' -Value $Colors.Background -AllowTransparentFallback
            }
        }
        'TabControl' {
            if ($Colors.ContainsKey('Background')) {
                Set-BrushPropertySafe -Target $Element -Property 'Background' -Value $Colors.Background
            }
            if ($Colors.ContainsKey('Primary')) {
                Set-BrushPropertySafe -Target $Element -Property 'BorderBrush' -Value $Colors.Primary -AllowTransparentFallback
            }
        }
        'TabItem' {
            if ($Colors.ContainsKey('Secondary')) {
                Set-BrushPropertySafe -Target $Element -Property 'Background' -Value $Colors.Secondary
            }
            if ($Colors.ContainsKey('Text')) {
                Set-BrushPropertySafe -Target $Element -Property 'Foreground' -Value $Colors.Text
            }
            if ($Colors.ContainsKey('Primary')) {
                Set-BrushPropertySafe -Target $Element -Property 'BorderBrush' -Value $Colors.Primary -AllowTransparentFallback
            }
        }
        'Expander' {
            if ($Colors.ContainsKey('Secondary')) {
                Set-BrushPropertySafe -Target $Element -Property 'Background' -Value $Colors.Secondary
            }
            if ($Colors.ContainsKey('Text')) {
                Set-BrushPropertySafe -Target $Element -Property 'Foreground' -Value $Colors.Text
            }
            if ($Element.Header -is [System.Windows.Controls.TextBlock] -and $Colors.ContainsKey('Text')) {
                Set-BrushPropertySafe -Target $Element.Header -Property 'Foreground' -Value $Colors.Text
            }
        }
        'TextBlock' {
            if ($Colors.ContainsKey('Text')) {
                Set-BrushPropertySafe -Target $Element -Property 'Foreground' -Value $Colors.Text
            }
        }
        'Label' {
            if ($Colors.ContainsKey('Text')) {
                Set-BrushPropertySafe -Target $Element -Property 'Foreground' -Value $Colors.Text
            }
            if ($Element.Background -and $Colors.ContainsKey('Secondary')) {
                Set-BrushPropertySafe -Target $Element -Property 'Background' -Value $Colors.Secondary
            }
        }
        'TextBox' {
            if ($Colors.ContainsKey('Secondary')) {
                Set-BrushPropertySafe -Target $Element -Property 'Background' -Value $Colors.Secondary
            }
            if ($Colors.ContainsKey('Text')) {
                Set-BrushPropertySafe -Target $Element -Property 'Foreground' -Value $Colors.Text
            }
            if ($Colors.ContainsKey('Primary')) {
                Set-BrushPropertySafe -Target $Element -Property 'BorderBrush' -Value $Colors.Primary -AllowTransparentFallback
            }
        }
        'ComboBox' {
            if ($Colors.ContainsKey('Secondary')) {
                Set-BrushPropertySafe -Target $Element -Property 'Background' -Value $Colors.Secondary
            }
            if ($Colors.ContainsKey('Text')) {
                Set-BrushPropertySafe -Target $Element -Property 'Foreground' -Value $Colors.Text
            }
            if ($Colors.ContainsKey('Primary')) {
                Set-BrushPropertySafe -Target $Element -Property 'BorderBrush' -Value $Colors.Primary -AllowTransparentFallback
            }
        }
        'ListBox' {
            if ($Colors.ContainsKey('Secondary')) {
                Set-BrushPropertySafe -Target $Element -Property 'Background' -Value $Colors.Secondary
            }
            if ($Colors.ContainsKey('Text')) {
                Set-BrushPropertySafe -Target $Element -Property 'Foreground' -Value $Colors.Text
            }
            if ($Colors.ContainsKey('Primary')) {
                Set-BrushPropertySafe -Target $Element -Property 'BorderBrush' -Value $Colors.Primary -AllowTransparentFallback
            }
        }
        'ListView' {
            if ($Colors.ContainsKey('Secondary')) {
                Set-BrushPropertySafe -Target $Element -Property 'Background' -Value $Colors.Secondary
            }
            if ($Colors.ContainsKey('Text')) {
                Set-BrushPropertySafe -Target $Element -Property 'Foreground' -Value $Colors.Text
            }
            if ($Colors.ContainsKey('Primary')) {
                Set-BrushPropertySafe -Target $Element -Property 'BorderBrush' -Value $Colors.Primary -AllowTransparentFallback
            }
        }
        'CheckBox' {
            if ($Colors.ContainsKey('Text')) {
                Set-BrushPropertySafe -Target $Element -Property 'Foreground' -Value $Colors.Text
            }
            if ($Element.Background -and $Colors.ContainsKey('Secondary')) {
                Set-BrushPropertySafe -Target $Element -Property 'Background' -Value $Colors.Secondary
            }
        }
        'RadioButton' {
            if ($Colors.ContainsKey('Text')) {
                Set-BrushPropertySafe -Target $Element -Property 'Foreground' -Value $Colors.Text
            }
            if ($Element.Background -and $Colors.ContainsKey('Secondary')) {
                Set-BrushPropertySafe -Target $Element -Property 'Background' -Value $Colors.Secondary
            }
        }
        'Button' {
            if ($Element.Name -and $Element.Name -match 'btnNav') {
                if ($Element.Tag -eq 'Selected') {
                    if ($Colors.ContainsKey('SelectedBackground')) {
                        Set-BrushPropertySafe -Target $Element -Property 'Background' -Value $Colors.SelectedBackground -AllowTransparentFallback
                    } elseif ($Colors.ContainsKey('Primary')) {
                        Set-BrushPropertySafe -Target $Element -Property 'Background' -Value $Colors.Primary
                    }
                    if ($Colors.ContainsKey('SelectedForeground')) {
                        Set-BrushPropertySafe -Target $Element -Property 'Foreground' -Value $Colors.SelectedForeground -AllowTransparentFallback
                    } elseif ($Colors.ContainsKey('Text')) {
                        Set-BrushPropertySafe -Target $Element -Property 'Foreground' -Value $Colors.Text
                    }
                } else {
                    if ($Colors.ContainsKey('UnselectedBackground')) {
                        Set-BrushPropertySafe -Target $Element -Property 'Background' -Value $Colors.UnselectedBackground -AllowTransparentFallback
                    } elseif ($Colors.ContainsKey('Secondary')) {
                        Set-BrushPropertySafe -Target $Element -Property 'Background' -Value $Colors.Secondary
                    }
                    if ($Colors.ContainsKey('UnselectedForeground')) {
                        Set-BrushPropertySafe -Target $Element -Property 'Foreground' -Value $Colors.UnselectedForeground -AllowTransparentFallback
                    } elseif ($Colors.ContainsKey('Text')) {
                        Set-BrushPropertySafe -Target $Element -Property 'Foreground' -Value $Colors.Text
                    }
                }
                if ($Colors.ContainsKey('Primary')) {
                    Set-BrushPropertySafe -Target $Element -Property 'BorderBrush' -Value $Colors.Primary -AllowTransparentFallback
                }
            } else {
                if ($Colors.ContainsKey('Primary')) {
                    Set-BrushPropertySafe -Target $Element -Property 'Background' -Value $Colors.Primary
                    Set-BrushPropertySafe -Target $Element -Property 'BorderBrush' -Value $Colors.Primary -AllowTransparentFallback
                }
                if ($Colors.ContainsKey('Text')) {
                    Set-BrushPropertySafe -Target $Element -Property 'Foreground' -Value $Colors.Text
                } else {
                    Set-BrushPropertySafe -Target $Element -Property 'Foreground' -Value 'White'
                }
            }
        }
        'ProgressBar' {
            if ($Colors.ContainsKey('Secondary')) {
                Set-BrushPropertySafe -Target $Element -Property 'Background' -Value $Colors.Secondary
            }
            if ($Colors.ContainsKey('Primary')) {
                Set-BrushPropertySafe -Target $Element -Property 'Foreground' -Value $Colors.Primary
                Set-BrushPropertySafe -Target $Element -Property 'BorderBrush' -Value $Colors.Primary -AllowTransparentFallback
            }
        }
        'Slider' {
            if ($Colors.ContainsKey('Secondary')) {
                Set-BrushPropertySafe -Target $Element -Property 'Background' -Value $Colors.Secondary
            }
            if ($Colors.ContainsKey('Primary')) {
                Set-BrushPropertySafe -Target $Element -Property 'Foreground' -Value $Colors.Primary
                Set-BrushPropertySafe -Target $Element -Property 'BorderBrush' -Value $Colors.Primary -AllowTransparentFallback
            }
        }
        'Menu' {
            if ($Colors.ContainsKey('Secondary')) {
                Set-BrushPropertySafe -Target $Element -Property 'Background' -Value $Colors.Secondary
            }
            if ($Colors.ContainsKey('Text')) {
                Set-BrushPropertySafe -Target $Element -Property 'Foreground' -Value $Colors.Text
            }
        }
        'MenuItem' {
            if ($Colors.ContainsKey('Secondary')) {
                Set-BrushPropertySafe -Target $Element -Property 'Background' -Value $Colors.Secondary
            }
            if ($Colors.ContainsKey('Text')) {
                Set-BrushPropertySafe -Target $Element -Property 'Foreground' -Value $Colors.Text
            }
        }
        'ScrollViewer' {
            if ($Colors.ContainsKey('Background')) {
                Set-BrushPropertySafe -Target $Element -Property 'Background' -Value $Colors.Background
            }
        }
    }

    try {
        $Element.InvalidateVisual()
    } catch {
        Write-Verbose ("Update-AllUIElementsRecursively: InvalidateVisual skipped: {0}" -f $_.Exception.Message)
    }

    if ($Element -is [System.Windows.Controls.Panel]) {
        foreach ($child in $Element.Children) {
            Update-AllUIElementsRecursively -Element $child -Colors $Colors
        }
        return
    }

    if ($Element -is [System.Windows.Controls.ContentControl]) {
        $content = $Element.Content
        if ($content -is [System.Windows.DependencyObject]) {
            Update-AllUIElementsRecursively -Element $content -Colors $Colors
        }
        return
    }

    if ($Element -is [System.Windows.Controls.Decorator]) {
        if ($Element.Child -is [System.Windows.DependencyObject]) {
            Update-AllUIElementsRecursively -Element $Element.Child -Colors $Colors
        }
        return
    }

    if ($Element -is [System.Windows.Media.Visual]) {
        $childCount = [System.Windows.Media.VisualTreeHelper]::GetChildrenCount($Element)
        for ($i = 0; $i -lt $childCount; $i++) {
            $child = [System.Windows.Media.VisualTreeHelper]::GetChild($Element, $i)
            if ($child -is [System.Windows.DependencyObject]) {
                Update-AllUIElementsRecursively -Element $child -Colors $Colors
            }
        }
    }
}

function Update-ButtonStyles {
    [CmdletBinding()]
    param(
        [string]$Primary,
        [string]$Hover,
        [hashtable]$ThemeColors = $null
    )

    if (-not $form) {
        return
    }

    try {
        $buttons = @()
        Find-AllControlsOfType -Parent $form -ControlType 'System.Windows.Controls.Button' -Collection ([ref]$buttons)

        foreach ($button in $buttons) {
            if ($button.Style -and $form.Resources.Contains('ModernButton') -and $button.Style -eq $form.Resources['ModernButton']) {
                if ($Primary) {
                    Set-BrushPropertySafe -Target $button -Property 'Background' -Value $Primary
                    Set-BrushPropertySafe -Target $button -Property 'BorderBrush' -Value $Primary -AllowTransparentFallback
                }
                if ($ThemeColors -and $ThemeColors.ContainsKey('Text')) {
                    Set-BrushPropertySafe -Target $button -Property 'Foreground' -Value $ThemeColors.Text
                } else {
                    Set-BrushPropertySafe -Target $button -Property 'Foreground' -Value 'White'
                }
            }

            if ($Hover) {
                try {
                    $hoverBrush = New-SolidColorBrushSafe $Hover
                    if ($hoverBrush) {
                        $button.Resources['HoverBackground'] = $hoverBrush
                    }
                } catch {
                    Write-Verbose ("Update-ButtonStyles: Hover brush skipped: {0}" -f $_.Exception.Message)
                }
            }
        }
    } catch {
        $errorMessage = 'Error updating button styles: {0}' -f $_.Exception.Message
        Log $errorMessage 'Warning'
    }
}

function Update-ComboBoxStyles {
    [CmdletBinding()]
    param(
        [string]$Background,
        [string]$Foreground,
        [string]$Border,
        [string]$ThemeName = 'OptimizerDark',
        [hashtable]$ThemeColors = $null
    )

    if (-not $form) {
        return
    }

    try {
        if (-not $ThemeColors) {
            $ThemeColors = Get-ThemeColors -ThemeName $ThemeName
        }
        if ($ThemeColors) {
            $ThemeColors = Normalize-ThemeColorTable $ThemeColors
        }

        $actualBackground = if ($ThemeColors -and $ThemeColors.ContainsKey('Secondary')) { $ThemeColors.Secondary } else { $Background }
        $actualForeground = if ($ThemeColors -and $ThemeColors.ContainsKey('Text')) { $ThemeColors.Text } else { $Foreground }
        $actualBorder = if ($ThemeColors -and $ThemeColors.ContainsKey('Primary')) { $ThemeColors.Primary } else { $Border }

        $comboBoxes = @()
        Find-AllControlsOfType -Parent $form -ControlType 'System.Windows.Controls.ComboBox' -Collection ([ref]$comboBoxes)

        foreach ($combo in $comboBoxes) {
            if ($actualBackground) {
                Set-BrushPropertySafe -Target $combo -Property 'Background' -Value $actualBackground
            }
            if ($actualForeground) {
                Set-BrushPropertySafe -Target $combo -Property 'Foreground' -Value $actualForeground
            }
            if ($actualBorder) {
                Set-BrushPropertySafe -Target $combo -Property 'BorderBrush' -Value $actualBorder -AllowTransparentFallback
            }

            foreach ($item in $combo.Items) {
                if ($item -is [System.Windows.Controls.ComboBoxItem]) {
                    if ($actualBackground) {
                        Set-BrushPropertySafe -Target $item -Property 'Background' -Value $actualBackground
                    }
                    if ($actualForeground) {
                        Set-BrushPropertySafe -Target $item -Property 'Foreground' -Value $actualForeground
                    }
                }
            }

            try {
                $combo.InvalidateVisual()
                $combo.UpdateLayout()
            } catch {
                Write-Verbose ("Update-ComboBoxStyles: refresh skipped: {0}" -f $_.Exception.Message)
            }
        }
    } catch {
        $errorMessage = 'Error updating ComboBox styles: {0}' -f $_.Exception.Message
        Log $errorMessage 'Warning'
    }
}

function Update-TextStyles {
    [CmdletBinding()]
    param(
        [string]$Foreground,
        [string]$Header,
        [string]$ThemeName = 'OptimizerDark',
        [hashtable]$ThemeColors = $null
    )

    if (-not $form) {
        return
    }

    try {
        if (-not $ThemeColors) {
            $ThemeColors = Get-ThemeColors -ThemeName $ThemeName
        }
        if ($ThemeColors) {
            $ThemeColors = Normalize-ThemeColorTable $ThemeColors
        }

        $textColor = if ($ThemeColors -and $ThemeColors.ContainsKey('Text')) { $ThemeColors.Text } else { $Foreground }
        $headerColor = if ($ThemeColors -and $ThemeColors.ContainsKey('Accent')) { $ThemeColors.Accent } else { $Header }

        $textBlocks = @()
        Find-AllControlsOfType -Parent $form -ControlType 'System.Windows.Controls.TextBlock' -Collection ([ref]$textBlocks)
        foreach ($textBlock in $textBlocks) {
            if ($textBlock.Tag -eq 'AccentText') { continue }

            $target = if ($textBlock.Style -and $form.Resources.Contains('HeaderText') -and $textBlock.Style -eq $form.Resources['HeaderText']) {
                $headerColor
            } else {
                $textColor
            }

            if ($target) {
                Set-BrushPropertySafe -Target $textBlock -Property 'Foreground' -Value $target
            }
        }

        $labels = @()
        Find-AllControlsOfType -Parent $form -ControlType 'System.Windows.Controls.Label' -Collection ([ref]$labels)
        foreach ($label in $labels) {
            if ($textColor) {
                Set-BrushPropertySafe -Target $label -Property 'Foreground' -Value $textColor
            }
        }
    } catch {
        $errorMessage = 'Error updating text styles: {0}' -f $_.Exception.Message
        Log $errorMessage 'Warning'
    }
}

function Update-ThemeColorPreview {
    [CmdletBinding()]
    param(
        [string]$ThemeName,
        [hashtable]$ThemeColors = $null
    )

    if (-not $previewBg -or -not $previewPrimary -or -not $previewHover -or -not $previewText) {
        return
    }

    try {
        if (-not $ThemeColors) {
            if ($ThemeName -eq 'Custom' -and $global:CustomThemeColors) {
                $ThemeColors = $global:CustomThemeColors
            } else {
                $ThemeColors = Get-ThemeColors -ThemeName $ThemeName
            }
        }

        if (-not $ThemeColors) {
            return
        }

        $ThemeColors = Normalize-ThemeColorTable $ThemeColors

        $bgBrush = if ($ThemeColors.ContainsKey('Background')) { New-SolidColorBrushSafe $ThemeColors.Background } else { $null }
        $primaryBrush = if ($ThemeColors.ContainsKey('Primary')) { New-SolidColorBrushSafe $ThemeColors.Primary } else { $null }
        $hoverBrush = if ($ThemeColors.ContainsKey('Hover')) { New-SolidColorBrushSafe $ThemeColors.Hover } else { $null }
        $textBrush = if ($ThemeColors.ContainsKey('Text')) { New-SolidColorBrushSafe $ThemeColors.Text } else { $null }

        if ($bgBrush) { $previewBg.Fill = $bgBrush.Clone() }
        if ($primaryBrush) { $previewPrimary.Fill = $primaryBrush.Clone() }
        if ($hoverBrush) { $previewHover.Fill = $hoverBrush.Clone() }
        if ($textBrush) { $previewText.Fill = $textBrush.Clone() }

        if ($previewBgCustom -and $bgBrush) { $previewBgCustom.Fill = $bgBrush.Clone() }
        if ($previewPrimaryCustom -and $primaryBrush) { $previewPrimaryCustom.Fill = $primaryBrush.Clone() }
        if ($previewHoverCustom -and $hoverBrush) { $previewHoverCustom.Fill = $hoverBrush.Clone() }
        if ($previewTextCustom -and $textBrush) { $previewTextCustom.Fill = $textBrush.Clone() }

        if ($ThemeName -eq 'Custom' -and $global:CustomThemeColors) {
            if ($txtCustomBg) { $txtCustomBg.Text = $global:CustomThemeColors.Background }
            if ($txtCustomPrimary) { $txtCustomPrimary.Text = $global:CustomThemeColors.Primary }
            if ($txtCustomHover) { $txtCustomHover.Text = $global:CustomThemeColors.Hover }
            if ($txtCustomText) { $txtCustomText.Text = $global:CustomThemeColors.Text }
        }

        if ($ThemeColors.ContainsKey('Name')) {
            Log ("Farb-Vorschau für '{0}' aktualisiert" -f $ThemeColors.Name) 'Info'
        }
    } catch {
        Log ("Fehler bei Farb-Vorschau: {0}" -f $_.Exception.Message) 'Warning'
    }
}

function Apply-ThemeColors {
    [CmdletBinding(DefaultParameterSetName='ByTheme')]
    param(
        [Parameter(ParameterSetName='ByTheme')]
        [string]$ThemeName = 'OptimizerDark',
        [Parameter(ParameterSetName='ByCustom')]
        [string]$Background,
        [Parameter(ParameterSetName='ByCustom')]
        [string]$Primary,
        [Parameter(ParameterSetName='ByCustom')]
        [string]$Hover,
        [Parameter(ParameterSetName='ByCustom')]
        [string]$Foreground,
        [Parameter(ParameterSetName='__AllParameterSets')]
        [switch]$IsFallback
    )

    try {
        if (-not $form) {
            Log 'UI-Formular nicht verfügbar, Theme kann nicht angewendet werden.' 'Error'
            return
        }

        if ($PSCmdlet.ParameterSetName -eq 'ByCustom') {
            $colors = (Get-ThemeColors -ThemeName 'OptimizerDark').Clone()
            $colors['Name'] = 'Custom Theme'

            if ($PSBoundParameters.ContainsKey('Background') -and -not [string]::IsNullOrWhiteSpace($Background)) {
                $colors['Background'] = $Background
                $colors['Secondary'] = $Background
                $colors['SidebarBg'] = $Background
                $colors['HeaderBg'] = $Background
                $colors['LogBg'] = $Background
            }

            if ($PSBoundParameters.ContainsKey('Primary') -and -not [string]::IsNullOrWhiteSpace($Primary)) {
                $colors['Primary'] = $Primary
                $colors['Accent'] = $Primary
            }

            if ($PSBoundParameters.ContainsKey('Hover') -and -not [string]::IsNullOrWhiteSpace($Hover)) {
                $colors['Hover'] = $Hover
            }

            if ($PSBoundParameters.ContainsKey('Foreground') -and -not [string]::IsNullOrWhiteSpace($Foreground)) {
                $colors['Text'] = $Foreground
                $colors['TextSecondary'] = $Foreground
            }
        } else {
            $colors = Get-ThemeColors -ThemeName $ThemeName
            if (-not $colors) {
                throw "Theme '$ThemeName' wurde nicht gefunden."
            }
        }

        $colors = Normalize-ThemeColorTable $colors
        $appliedThemeName = if ($colors.ContainsKey('Name')) { $colors.Name } else { $ThemeName }

        $form.Dispatcher.Invoke([Action]{
            if ($colors.ContainsKey('Background')) {
                Set-BrushPropertySafe -Target $form -Property 'Background' -Value $colors.Background
            }
            Update-AllUIElementsRecursively -Element $form -Colors $colors
        }, [System.Windows.Threading.DispatcherPriority]::Render)

        Update-ButtonStyles -Primary $colors.Primary -Hover $colors.Hover -ThemeColors $colors
        Update-ComboBoxStyles -Background $colors.Secondary -Foreground $colors.Text -Border $colors.Primary -ThemeName $appliedThemeName -ThemeColors $colors
        Update-TextStyles -Foreground $colors.Text -Header $colors.Accent -ThemeName $appliedThemeName -ThemeColors $colors

        Normalize-VisualTreeBrushes -Root $form

        $global:CurrentTheme = $appliedThemeName
        Update-ThemeColorPreview -ThemeName $appliedThemeName -ThemeColors $colors

        if ($global:CurrentPanel -eq 'Advanced' -and $global:CurrentAdvancedSection) {
            try {
                $form.Dispatcher.BeginInvoke([Action]{
                    Set-ActiveAdvancedSectionButton -Section $global:CurrentAdvancedSection -CurrentTheme $appliedThemeName
                }, [System.Windows.Threading.DispatcherPriority]::Background) | Out-Null
            } catch {
                Log "Could not refresh advanced section highlight: $($_.Exception.Message)" 'Warning'
            }
        }

        Log ("[OK] Theme '{0}' erfolgreich angewendet." -f $appliedThemeName) 'Success'
    } catch {
        Log ("❌ Fehler beim Theme-Wechsel: {0}" -f $_.Exception.Message) 'Error'

        $shouldAttemptFallback = -not $IsFallback -and ($PSCmdlet.ParameterSetName -ne 'ByTheme' -or $ThemeName -ne 'OptimizerDark')

        if ($shouldAttemptFallback) {
            try {
                Log 'Versuche Fallback-Theme (OptimizerDark)...' 'Warning'
                Apply-ThemeColors -ThemeName 'OptimizerDark' -IsFallback
            } catch {
                Log 'KRITISCHER FEHLER: Kein Theme kann angewendet werden.' 'Error'
            }
        } elseif (-not $IsFallback) {
            Log 'KRITISCHER FEHLER: Kein Theme kann angewendet werden.' 'Error'
        }
    }
}

function Switch-Theme {
    [CmdletBinding()]
    param(
        [string]$ThemeName
    )

    if ([string]::IsNullOrWhiteSpace($ThemeName)) {
        Log 'Theme-Name ist leer, verwende Standard.' 'Warning'
        $ThemeName = 'OptimizerDark'
    }

    if ($ThemeName -eq 'Custom') {
        if (-not $global:CustomThemeColors) {
            Log 'Kein benutzerdefiniertes Theme hinterlegt.' 'Warning'
            return
        }
        Apply-ThemeColors -ThemeName $ThemeName
        return
    }

    if (-not $global:ThemeDefinitions.ContainsKey($ThemeName)) {
        Log ("Theme '{0}' nicht gefunden, wechsle zu OptimizerDark." -f $ThemeName) 'Warning'
        $ThemeName = 'OptimizerDark'
    }

    if (${function:Apply-ThemeColors}) {
        Apply-ThemeColors -ThemeName $ThemeName
    } else {
        Log 'Apply-ThemeColors Funktion nicht verfügbar - Theme kann nicht angewendet werden.' 'Error'
    }
}

# Log functions moved to top of script to fix call order issues

# ---------- WinMM Timer (1ms precision) ----------
if (-not ([System.Management.Automation.PSTypeName]'WinMM').Type) {
    try {
        Add-Type @'
using System;
using System.Runtime.InteropServices;
public static class WinMM {
    [DllImport("winmm.dll", EntryPoint="timeBeginPeriod")]
    public static extern uint timeBeginPeriod(uint uPeriod);
    [DllImport("winmm.dll", EntryPoint="timeEndPeriod")]
    public static extern uint timeEndPeriod(uint uPeriod);

}
'@ -ErrorAction Stop
    }
    catch {
        Write-Verbose "WinMM timer API not available: $($_.Exception.Message)"
    }
}

# ---------- Performance Monitoring API ----------
if (-not ([System.Management.Automation.PSTypeName]'PerfMon').Type) {
    try {
        Add-Type @'
using System;
using System.Runtime.InteropServices;
public static class PerfMon {
    [DllImport("kernel32.dll")]
    public static extern bool GetSystemTimes(out long idleTime, out long kernelTime, out long userTime);

    [DllImport("kernel32.dll")]
    public static extern bool GlobalMemoryStatusEx(ref MEMORYSTATUSEX lpBuffer);

    [StructLayout(LayoutKind.Sequential)]
    public struct MEMORYSTATUSEX {  // Memory structure with ullTotalPhys and ullAvailPhys for detailed monitoring
        public uint dwLength;
        public uint dwMemoryLoad;
        public ulong ullTotalPhys;
        public ulong ullAvailPhys;
        public ulong ullTotalPageFile;
        public ulong ullAvailPageFile;
        public ulong ullTotalVirtual;
        public ulong ullAvailVirtual;
        public ulong ullAvailExtendedVirtual;

    }
}
'@ -ErrorAction Stop
    }
    catch {
        Write-Verbose "Performance monitoring API not available: $($_.Exception.Message)"
    }
}

# ---------- System Health Monitoring and Alerts ----------
$global:SystemHealthData = @{
    LastHealthCheck = $null
    HealthStatus = 'Not Run'
    HealthWarnings = @()
    HealthScore = $null
    Recommendations = @()
    Issues = @()
    Metrics = @{}
    LastResult = $null
}

function Get-SystemHealthStatus {
    try {
        $healthData = [ordered]@{
            LastHealthCheck   = Get-Date
            HealthStatus      = 'Good'
            HealthWarnings    = @()
            HealthScore       = 100
            Recommendations   = @()
            Issues            = @()
            Metrics           = @{}
            LastResult        = $null
        }

        try {
            $cpuInfo = Get-CimInstance -ClassName Win32_Processor -ErrorAction Stop
            $cpuLoad = ($cpuInfo | Measure-Object -Property LoadPercentage -Average).Average
            if ($cpuLoad -ne $null) {
                $cpuLoad = [math]::Round([double]$cpuLoad, 0)
                $healthData.Metrics['CpuLoadPercent'] = $cpuLoad
                if ($cpuLoad -gt 85) {
                    $healthData.HealthWarnings += 'High CPU load detected'
                    $healthData.Recommendations += 'Close background applications to reduce CPU usage'
                    $healthData.HealthScore -= 10
                }
            }
        }
        catch {
            Write-Verbose "CPU health check failed: $($_.Exception.Message)"
        }

        try {
            $osInfo = Get-CimInstance -ClassName Win32_OperatingSystem -ErrorAction Stop
            $totalMemory = [double]$osInfo.TotalVisibleMemorySize
            $freeMemory = [double]$osInfo.FreePhysicalMemory
            if ($totalMemory -gt 0) {
                $usedPercent = [math]::Round((($totalMemory - $freeMemory) / $totalMemory) * 100, 0)
                $healthData.Metrics['MemoryUsagePercent'] = $usedPercent
                if ($usedPercent -gt 85) {
                    $healthData.HealthWarnings += 'High RAM usage detected'
                    $healthData.Recommendations += 'Close unused applications to free up RAM'
                    $healthData.HealthScore -= 10
                }
            }
        }
        catch {
            Write-Verbose "Memory health check failed: $($_.Exception.Message)"
        }

        try {
            $systemDrive = (Get-Item -Path Env:SystemDrive).Value
            $driveInfo = Get-PSDrive -Name $systemDrive.TrimEnd(':') -ErrorAction Stop
            $freePercent = [math]::Round(($driveInfo.Free / $driveInfo.UsedAndFree) * 100, 0)
            $healthData.Metrics['SystemDriveFreePercent'] = $freePercent
            if ($freePercent -lt 15) {
                $healthData.HealthWarnings += 'Low free space on system drive'
                $healthData.Recommendations += 'Free up disk space on the system drive to ensure stable performance'
                $healthData.HealthScore -= 10
            }
        }
        catch {
            Write-Verbose "Disk space check failed: $($_.Exception.Message)"
        }

        try {
            $pendingUpdates = Get-CimInstance -Namespace root\cimv2 -ClassName Win32_QuickFixEngineering -ErrorAction Stop
            $lastUpdate = $pendingUpdates | Sort-Object -Property InstalledOn -Descending | Select-Object -First 1
            if ($lastUpdate -and $lastUpdate.InstalledOn) {
                $healthData.Metrics['LastUpdateInstalledOn'] = $lastUpdate.InstalledOn
            }
        }
        catch {
            Write-Verbose "Windows update check failed: $($_.Exception.Message)"
        }

        try {
            $gameMode = Get-ItemProperty -Path 'HKCU:\SOFTWARE\Microsoft\GameBar' -Name 'AllowAutoGameMode' -ErrorAction SilentlyContinue
            if (-not $gameMode -or $gameMode.AllowAutoGameMode -ne 1) {
                $healthData.HealthWarnings += 'Windows Game Mode is disabled'
                $healthData.Recommendations += 'Enable Windows Game Mode for improved gaming responsiveness'
                $healthData.HealthScore -= 5
            }
        }
        catch {
            Write-Verbose "Game Mode check failed: $($_.Exception.Message)"
        }

        try {
            $hwSch = Get-ItemProperty -Path 'HKLM:\SYSTEM\CurrentControlSet\Control\GraphicsDrivers' -Name 'HwSchMode' -ErrorAction SilentlyContinue
            if (-not $hwSch -or $hwSch.HwSchMode -ne 2) {
                $healthData.HealthWarnings += 'Hardware GPU scheduling is disabled'
                $healthData.Recommendations += 'Enable hardware GPU scheduling for lower latency'
                $healthData.HealthScore -= 5
            }
        }
        catch {
            Write-Verbose "Hardware scheduling check failed: $($_.Exception.Message)"
        }

        try {
            $networkAdapters = Get-CimInstance -ClassName Win32_NetworkAdapter -Filter 'NetEnabled=True' -ErrorAction Stop
            $activeAdapters = $networkAdapters | Where-Object { $_.NetConnectionStatus -eq 2 }
            $healthData.Metrics['ActiveNetworkAdapters'] = $activeAdapters.Count
            if ($activeAdapters.Count -eq 0) {
                $healthData.Issues += 'No active network connections detected'
                $healthData.Recommendations += 'Check network connectivity for online features'
                $healthData.HealthScore -= 20
            }
            elseif ($activeAdapters.Count -gt 2) {
                $healthData.HealthWarnings += 'Multiple active network adapters detected'
                $healthData.Recommendations += 'Disable unused network adapters to reduce latency'
                $healthData.HealthScore -= 5
            }
        }
        catch {
            Write-Verbose "Network health check failed: $($_.Exception.Message)"
        }

        if ($healthData.HealthScore -lt 0) { $healthData.HealthScore = 0 }

        if ($healthData.HealthScore -ge 90) {
            $healthData.HealthStatus = 'Excellent'
        }
        elseif ($healthData.HealthScore -ge 75) {
            $healthData.HealthStatus = 'Good'
        }
        elseif ($healthData.HealthScore -ge 60) {
            $healthData.HealthStatus = 'Fair'
        }
        elseif ($healthData.HealthScore -ge 40) {
            $healthData.HealthStatus = 'Poor'
        }
        else {
            $healthData.HealthStatus = 'Critical'
        }

        $healthData.LastResult = Get-Date
        return $healthData
    }
    catch {
        Log "Error performing system health check: $($_.Exception.Message)" 'Error'
        return @{
            OverallScore   = 0
            Issues         = @('Health check failed')
            Warnings       = @()
            Recommendations = @('Run as Administrator for complete health analysis')
            Status         = 'Unknown'
            Metrics        = @{}
        }
    }
}


function Update-SystemHealthSummary {
    try {
        $status = if ($global:SystemHealthData.HealthStatus) { $global:SystemHealthData.HealthStatus } else { 'Not Run' }
        $score = $global:SystemHealthData.HealthScore
        $lastRun = $global:SystemHealthData.LastHealthCheck

        $text = 'Not Run'
        $foreground = '#A6AACF'

        if ($status -eq 'Error') {
            $text = 'Error (see log)'
            $foreground = '#FF4444'
        }
        elseif ($lastRun) {
            $timeStamp = $lastRun.ToString('HH:mm')
            if ($score -ne $null) {
                $roundedScore = [Math]::Round([double]$score, 0)
                $text = '{0} ({1}% @ {2})' -f $status, [int]$roundedScore, $timeStamp
            }
            else {
                $text = '{0} (Last: {1})' -f $status, $timeStamp
            }

            switch ($status) {
                'Excellent' { $foreground = '#8F6FFF' }
                'Good' { $foreground = '#A7F3D0' }
                'Fair' { $foreground = '#A78BFA' }
                'Poor' { $foreground = '#FFA500' }
                'Critical' { $foreground = '#FF6B6B' }
                default { $foreground = '#A6AACF' }
            }
        }

        if ($lblDashSystemHealth) {
            $lblDashSystemHealth.Dispatcher.Invoke([Action]{
                $lblDashSystemHealth.Text = $text
                Set-BrushPropertySafe -Target $lblDashSystemHealth -Property 'Foreground' -Value $foreground
            })
        }
    }
    catch {
        Log "Error updating dashboard health summary: $($_.Exception.Message)" 'Warning'
    }
}


function Update-SystemHealthDisplay {
    param([switch]$RunCheck)

    try {
        if ($RunCheck) {
            $healthData = Get-SystemHealthStatus
            if ($healthData) {
                $timestamp = Get-Date
                $global:SystemHealthData.LastHealthCheck = $timestamp
                $global:SystemHealthData.HealthStatus = $healthData.HealthStatus
                $global:SystemHealthData.HealthScore = $healthData.HealthScore
                $global:SystemHealthData.HealthWarnings = $healthData.HealthWarnings
                $global:SystemHealthData.Recommendations = $healthData.Recommendations
                $global:SystemHealthData.Issues = $healthData.Issues
                $global:SystemHealthData.Metrics = $healthData.Metrics
                $global:SystemHealthData.LastResult = $healthData
                Log "Health check complete: $($healthData.HealthStatus) ($($healthData.HealthScore)% score)" 'Info'
            }
        }

        Update-SystemHealthSummary
        return $global:SystemHealthData
    }
    catch {
        $errorMessage = 'Error in Update-SystemHealthDisplay: {0}' -f $_.Exception.Message
        Log $errorMessage 'Error'
        $global:SystemHealthData.LastHealthCheck = Get-Date
        $global:SystemHealthData.HealthStatus = 'Error'
        $global:SystemHealthData.HealthScore = $null
        $global:SystemHealthData.HealthWarnings = @($errorMessage)
        $global:SystemHealthData.Recommendations = @()
        $global:SystemHealthData.Issues = @($errorMessage)
        $global:SystemHealthData.Metrics = @{}
        $global:SystemHealthData.LastResult = $null
        Update-SystemHealthSummary
        return $global:SystemHealthData
    }
}


function Show-SystemHealthDialog {
    try {
        [xml]$healthDialogXaml = @'
<Window xmlns="http://schemas.microsoft.com/winfx/2006/xaml/presentation"
        xmlns:x="http://schemas.microsoft.com/winfx/2006/xaml"
        Title="System Health Monitor"
        Width="750" Height="600"
        Background="#080716"
        WindowStartupLocation="CenterScreen"
        ResizeMode="CanResize">

  <Window.Resources>
    <SolidColorBrush x:Key="CardBackgroundBrush" Color="#14132B"/>
    <SolidColorBrush x:Key="CardBorderBrush" Color="#2F285A"/>
    <SolidColorBrush x:Key="AccentBrush" Color="#8F6FFF"/>
    <SolidColorBrush x:Key="PrimaryTextBrush" Color="#F5F3FF"/>
    <SolidColorBrush x:Key="SecondaryTextBrush" Color="#A9A5D9"/>
    <Style TargetType="TextBlock">
      <Setter Property="FontFamily" Value="Segoe UI"/>
      <Setter Property="Foreground" Value="{StaticResource PrimaryTextBrush}"/>
    </Style>
    <Style x:Key="DialogButton" TargetType="Button">
      <Setter Property="FontFamily" Value="Segoe UI"/>
      <Setter Property="FontSize" Value="12"/>
      <Setter Property="Foreground" Value="#120B22"/>
      <Setter Property="Background" Value="{StaticResource AccentBrush}"/>
      <Setter Property="BorderThickness" Value="0"/>
      <Setter Property="Padding" Value="14,6"/>
      <Setter Property="FontWeight" Value="SemiBold"/>
      <Setter Property="Cursor" Value="Hand"/>
      <Setter Property="HorizontalContentAlignment" Value="Center"/>
      <Setter Property="Template">
        <Setter.Value>
          <ControlTemplate TargetType="Button">
            <Border Background="{TemplateBinding Background}" CornerRadius="10">
              <ContentPresenter HorizontalAlignment="Center" VerticalAlignment="Center"/>
            </Border>
            <ControlTemplate.Triggers>
              <Trigger Property="IsMouseOver" Value="True">
                <Setter Property="Background" Value="#A78BFA"/>
              </Trigger>
              <Trigger Property="IsEnabled" Value="False">
                <Setter Property="Opacity" Value="0.4"/>
              </Trigger>
            </ControlTemplate.Triggers>
          </ControlTemplate>
        </Setter.Value>
      </Setter>
    </Style>
    <Style x:Key="SecondaryDialogButton" TargetType="Button" BasedOn="{StaticResource DialogButton}">
      <Setter Property="Background" Value="#1F1B3F"/>
      <Setter Property="Foreground" Value="{StaticResource PrimaryTextBrush}"/>
    </Style>
    <Style x:Key="WarningDialogButton" TargetType="Button" BasedOn="{StaticResource DialogButton}">
      <Setter Property="Background" Value="#FBBF24"/>
      <Setter Property="Foreground" Value="#1B1302"/>
    </Style>
  </Window.Resources>

  <Grid Margin="15">
    <Grid.RowDefinitions>
      <RowDefinition Height="Auto"/>
      <RowDefinition Height="Auto"/>
      <RowDefinition Height="*"/>
      <RowDefinition Height="Auto"/>
    </Grid.RowDefinitions>

    <Border Grid.Row="0" Background="{DynamicResource CardBackgroundBrush}" BorderBrush="{DynamicResource CardBorderBrush}" BorderThickness="2" CornerRadius="8" Padding="20" Margin="0,0,0,15">
      <Grid>
        <Grid.ColumnDefinitions>
          <ColumnDefinition Width="*"/>
          <ColumnDefinition Width="Auto"/>
        </Grid.ColumnDefinitions>

        <StackPanel Grid.Column="0">
          <TextBlock Text="System Health Monitor" Foreground="{DynamicResource AccentBrush}" FontWeight="Bold" FontSize="20"/>
          <TextBlock x:Name="lblHealthStatus" Text="Status: Unknown" Foreground="{DynamicResource PrimaryTextBrush}" FontSize="14" Margin="0,5,0,0"/>
          <TextBlock x:Name="lblHealthScore" Text="Health Score: 0%" Foreground="{DynamicResource PrimaryTextBrush}" FontSize="12" Margin="0,2,0,0"/>
        </StackPanel>

        <Button x:Name="btnRefreshHealth" Grid.Column="1" Content="🔄 Refresh" Width="100" Height="35"
                Background="{StaticResource CardBorderBrush}" Foreground="{DynamicResource PrimaryTextBrush}" BorderThickness="0" FontWeight="SemiBold"/>
      </Grid>
    </Border>

    <Border Grid.Row="1" Background="{DynamicResource CardBackgroundBrush}" BorderBrush="{DynamicResource CardBorderBrush}" BorderThickness="2" CornerRadius="8" Padding="15" Margin="0,0,0,15">
      <Grid>
        <Grid.ColumnDefinitions>
          <ColumnDefinition Width="*"/>
          <ColumnDefinition Width="*"/>
          <ColumnDefinition Width="*"/>
        </Grid.ColumnDefinitions>

        <StackPanel Grid.Column="0">
          <TextBlock Text="CPU Usage" Foreground="{DynamicResource PrimaryTextBrush}" FontSize="12" FontWeight="Bold"/>
          <TextBlock x:Name="lblCpuMetric" Text="--%" Foreground="{DynamicResource AccentBrush}" FontSize="14" Margin="0,2,0,0"/>
        </StackPanel>
        <StackPanel Grid.Column="1">
          <TextBlock Text="Memory Usage" Foreground="{DynamicResource PrimaryTextBrush}" FontSize="12" FontWeight="Bold"/>
          <TextBlock x:Name="lblMemoryMetric" Text="--%" Foreground="{DynamicResource AccentBrush}" FontSize="14" Margin="0,2,0,0"/>
        </StackPanel>
        <StackPanel Grid.Column="2" Visibility="Collapsed">
          <TextBlock Text="Disk Free Space" Foreground="{DynamicResource PrimaryTextBrush}" FontSize="12" FontWeight="Bold"/>
          <TextBlock x:Name="lblDiskMetric" Text="--%" Foreground="{DynamicResource AccentBrush}" FontSize="14" Margin="0,2,0,0"/>
        </StackPanel>
      </Grid>
    </Border>

    <Border Grid.Row="2" Background="{DynamicResource CardBackgroundBrush}" BorderBrush="{DynamicResource CardBorderBrush}" BorderThickness="2" CornerRadius="8" Padding="15">
      <Grid>
        <Grid.RowDefinitions>
          <RowDefinition Height="Auto"/>
          <RowDefinition Height="*"/>
          <RowDefinition Height="Auto"/>
          <RowDefinition Height="*"/>
        </Grid.RowDefinitions>

        <TextBlock Grid.Row="0" Text="Issues &amp; Warnings" Foreground="#FF6B6B" FontWeight="Bold" FontSize="14" Margin="0,0,0,10"/>
        <ScrollViewer Grid.Row="1" VerticalScrollBarVisibility="Auto" MaxHeight="150">
          <ListBox x:Name="lstIssues" Background="Transparent" BorderThickness="0" Foreground="{DynamicResource PrimaryTextBrush}" FontSize="11">
            <ListBox.ItemTemplate>
              <DataTemplate>
                <TextBlock Text="{Binding}" Foreground="#FF6B6B" Margin="5" TextWrapping="Wrap"/>
              </DataTemplate>
            </ListBox.ItemTemplate>
          </ListBox>
        </ScrollViewer>

        <TextBlock Grid.Row="2" Text="Recommendations" Foreground="{DynamicResource AccentBrush}" FontWeight="Bold" FontSize="14" Margin="0,15,0,10"/>
        <ScrollViewer Grid.Row="3" VerticalScrollBarVisibility="Auto">
          <ListBox x:Name="lstRecommendations" Background="Transparent" BorderThickness="0" Foreground="{DynamicResource PrimaryTextBrush}" FontSize="11">
            <ListBox.ItemTemplate>
              <DataTemplate>
                <Border Background="{DynamicResource CardBackgroundBrush}" BorderBrush="{DynamicResource CardBorderBrush}" BorderThickness="1" CornerRadius="3" Padding="8" Margin="2">
                  <TextBlock Text="{Binding}" Foreground="{DynamicResource SecondaryTextBrush}" TextWrapping="Wrap"/>
                </Border>
              </DataTemplate>
            </ListBox.ItemTemplate>
          </ListBox>
        </ScrollViewer>
      </Grid>
    </Border>

    <Border Grid.Row="3" Background="{DynamicResource CardBackgroundBrush}" BorderBrush="{DynamicResource CardBorderBrush}" BorderThickness="2" CornerRadius="8" Padding="10" Margin="0,15,0,0">
      <StackPanel Orientation="Horizontal" HorizontalAlignment="Center">
        <Button x:Name="btnOptimizeNow" Content="⚡ Quick Optimize" Width="140" Height="34" Style="{StaticResource DialogButton}" Margin="0,0,10,0"/>
        <Button x:Name="btnOpenTaskManager" Content="📊 Task Manager" Width="130" Height="34" Style="{StaticResource SecondaryDialogButton}" Margin="0,0,10,0"/>
        <Button x:Name="btnCloseHealth" Content="Close" Width="100" Height="34" Style="{StaticResource WarningDialogButton}"/>
      </StackPanel>
    </Border>
  </Grid>
</Window>
'@

        $reader = New-Object System.Xml.XmlNodeReader $healthDialogXaml
        $healthWindow = [Windows.Markup.XamlReader]::Load($reader)
        Initialize-LayoutSpacing -Root $healthWindow

        $lblHealthStatus = $healthWindow.FindName('lblHealthStatus')
        $lblHealthScore = $healthWindow.FindName('lblHealthScore')
        $lblCpuMetric = $healthWindow.FindName('lblCpuMetric')
        $lblMemoryMetric = $healthWindow.FindName('lblMemoryMetric')
        $lblDiskMetric = $healthWindow.FindName('lblDiskMetric')
        $lstIssues = $healthWindow.FindName('lstIssues')
        $lstRecommendations = $healthWindow.FindName('lstRecommendations')
        $btnRefreshHealth = $healthWindow.FindName('btnRefreshHealth')
        $btnOptimizeNow = $healthWindow.FindName('btnOptimizeNow')
        $btnOpenTaskManager = $healthWindow.FindName('btnOpenTaskManager')
        $btnCloseHealth = $healthWindow.FindName('btnCloseHealth')

        $updateDisplay = {
            param([bool]$RunCheck = $false)

            try {
                $data = Update-SystemHealthDisplay -RunCheck:$RunCheck
                if (-not $data -or -not $data.LastHealthCheck) {
                    $lblHealthStatus.Text = 'Status: Not Run'
                    $lblHealthScore.Text = 'Health Score: N/A'
                    $lblCpuMetric.Text = '--%'
                    $lblMemoryMetric.Text = '--%'
                    if ($lblDiskMetric) { $lblDiskMetric.Text = '--%' }
                    $lstIssues.ItemsSource = @()
                    $lstRecommendations.ItemsSource = @('Click Refresh to run a health check.')
                    return $null
                }

                $timestamp = $data.LastHealthCheck.ToString('g')
                $lblHealthStatus.Text = "Status: $($data.HealthStatus) (Last: $timestamp)"
                $lblHealthScore.Text = if ($data.HealthScore -ne $null) { "Health Score: $($data.HealthScore)%" } else { 'Health Score: N/A' }

                if ($data.Metrics.ContainsKey('CpuUsage') -and $data.Metrics.CpuUsage -ne $null) {
                    $lblCpuMetric.Text = "$($data.Metrics.CpuUsage)%"
                } else {
                    $lblCpuMetric.Text = '--%'
                }

                if ($data.Metrics.ContainsKey('MemoryUsage') -and $data.Metrics.MemoryUsage -ne $null) {
                    $lblMemoryMetric.Text = "$($data.Metrics.MemoryUsage)%"
                } else {
                    $lblMemoryMetric.Text = '--%'
                }

                $issues = @()
                if ($data.Issues) { $issues += $data.Issues }
                if ($data.HealthWarnings) { $issues += $data.HealthWarnings }
                $lstIssues.ItemsSource = $issues

                if ($data.Recommendations) {
                    $lstRecommendations.ItemsSource = $data.Recommendations
                } else {
                    $lstRecommendations.ItemsSource = @('No recommendations available. Great job!')
                }

                Log "System health dialog updated: $($data.HealthStatus)" 'Info'
                return $data
            }
            catch {
                Log "Error updating System Health dialog: $($_.Exception.Message)" 'Error'
                return $null
            }
        }.GetNewClosure()

        $btnRefreshHealth.Add_Click({
            param($sender, $args)

            $btnRefreshHealth.IsEnabled = $false
            try {
                Log 'Manual health check triggered from System Health dialog' 'Info'
                & $updateDisplay -RunCheck:$true | Out-Null
            }
            catch {
                Log "Health check refresh failed: $($_.Exception.Message)" 'Error'
                [System.Windows.MessageBox]::Show("Error running health check: $($_.Exception.Message)", 'Health Monitor', 'OK', 'Error') | Out-Null
            }
            finally {
                $btnRefreshHealth.IsEnabled = $true
            }
        }.GetNewClosure())

        $btnOptimizeNow.Add_Click({
            param($sender, $args)

            try {
                $command = Get-Command -Name 'Invoke-QuickOptimization' -ErrorAction SilentlyContinue
                if (-not $command) {
                    [System.Windows.MessageBox]::Show('Quick optimization is not available in the current session.', 'Quick Optimization', 'OK', 'Information') | Out-Null
                    return
                }

                Log 'Quick optimization requested from System Health dialog' 'Info'
                $result = & $command
                if ($result) {
                    Log 'Quick optimization completed successfully from health dialog' 'Success'
                } else {
                    Log 'Quick optimization finished without backend actions' 'Warning'
                }

                & $updateDisplay -RunCheck:$false | Out-Null
            }
            catch {
                Log "Quick optimization from health dialog failed: $($_.Exception.Message)" 'Error'
                [System.Windows.MessageBox]::Show("Could not run quick optimization: $($_.Exception.Message)", 'Quick Optimization', 'OK', 'Error') | Out-Null
            }
        }.GetNewClosure())

        $btnOpenTaskManager.Add_Click({
            param($sender, $args)

            try {
                Start-Process 'taskmgr.exe' -ErrorAction Stop
                Log 'Task Manager opened from System Health dialog' 'Info'
            }
            catch {
                Log "Task Manager launch failed: $($_.Exception.Message)" 'Warning'
                [System.Windows.MessageBox]::Show("Could not open Task Manager: $($_.Exception.Message)", 'Task Manager', 'OK', 'Warning') | Out-Null
            }
        }.GetNewClosure())

        $btnCloseHealth.Add_Click({
            param($sender, $args)
            Log 'System Health dialog closed by user' 'Info'
            $healthWindow.Close()
        })

        & $updateDisplay -RunCheck:$false | Out-Null
        $healthWindow.ShowDialog() | Out-Null
    }
    catch {
        Log "Error showing System Health dialog: $($_.Exception.Message)" 'Error'
        [System.Windows.MessageBox]::Show("Error displaying system health window: $($_.Exception.Message)", 'Health Monitor', 'OK', 'Error') | Out-Null
    }
}

function Search-LogHistory {
    param(
        [string]$SearchTerm = '',
        [string[]]$Level = @(),
        [string]$Category = 'All',
        [DateTime]$StartDate = (Get-Date).AddDays(-1),
        [DateTime]$EndDate = (Get-Date)
    )

    try {
        $results = $global:LogHistory | Where-Object {
            $_.Timestamp -ge $StartDate -and $_.Timestamp -le $EndDate
        }

        if ($SearchTerm) {
            $regex = [regex]::Escape($SearchTerm)
            $results = $results | Where-Object { $_.Message -match $regex }
        }

        if ($Level -and $Level.Count -gt 0) {
            $results = $results | Where-Object { $_.Level -in $Level }
        }

        if ($Category -and $Category -ne 'All') {
            $results = $results | Where-Object { $_.Category -eq $Category }
        }

        return $results | Sort-Object Timestamp -Descending
    }
    catch {
        Log "Error searching log history: $($_.Exception.Message)" 'Error'
        return @()
    }
}

function Export-LogHistory {
    param(
        [string]$Path,
        [ValidateSet('TXT','CSV','JSON')]
        [string]$Format = 'TXT',
        [array]$FilteredResults = $null
    )

    try {
        $logsToExport = if ($FilteredResults) { $FilteredResults } else { $global:LogHistory }
        if (-not $logsToExport -or $logsToExport.Count -eq 0) {
            throw 'No log entries to export.'
        }

        switch ($Format) {
            'TXT' {
                $content = $logsToExport | ForEach-Object {
                    "[$($_.Timestamp.ToString('yyyy-MM-dd HH:mm:ss'))] [$($_.Level)] [$($_.Category)] $($_.Message)"
                }
                $content | Out-File -FilePath $Path -Encoding UTF8
            }
            'CSV' {
                $logsToExport | Select-Object Timestamp, Level, Category, Message, Thread |
                    Export-Csv -Path $Path -NoTypeInformation -Encoding UTF8
            }
            'JSON' {
                $logsToExport | ConvertTo-Json -Depth 4 | Out-File -FilePath $Path -Encoding UTF8
            }
        }

        Log "Log history exported to $Path as $Format" 'Success'
        return $true
    }
    catch {
        Log "Error exporting log history: $($_.Exception.Message)" 'Error'
        return $false
    }
}

function Show-LogSearchDialog {
    try {
        [xml]$logSearchXaml = @'
<Window xmlns="http://schemas.microsoft.com/winfx/2006/xaml/presentation"
        xmlns:x="http://schemas.microsoft.com/winfx/2006/xaml"
        Title="Log Search and Filter"
        Width="900" Height="700"
        Background="{DynamicResource AppBackgroundBrush}"
        WindowStartupLocation="CenterScreen"
        ResizeMode="CanResize">

  <Window.Resources>
    <SolidColorBrush x:Key="DialogBackgroundBrush" Color="#080716"/>
    <SolidColorBrush x:Key="CardBackgroundBrush" Color="#14132B"/>
    <SolidColorBrush x:Key="CardBorderBrush" Color="#2F285A"/>
    <SolidColorBrush x:Key="AccentBrush" Color="#8F6FFF"/>
    <SolidColorBrush x:Key="PrimaryTextBrush" Color="#F5F3FF"/>
    <SolidColorBrush x:Key="SecondaryTextBrush" Color="#A9A5D9"/>
    <Style TargetType="TextBlock">
        <Setter Property="FontFamily" Value="Segoe UI"/>
        <Setter Property="FontSize" Value="12"/>
        <Setter Property="Foreground" Value="{StaticResource PrimaryTextBrush}"/>
    </Style>
    <Style TargetType="ComboBox">
        <Setter Property="FontFamily" Value="Segoe UI"/>
        <Setter Property="FontSize" Value="12"/>
        <Setter Property="Background" Value="#1B2345"/>
        <Setter Property="Foreground" Value="{StaticResource PrimaryTextBrush}"/>
        <Setter Property="BorderBrush" Value="{StaticResource AccentBrush}"/>
        <Setter Property="BorderThickness" Value="1"/>
    </Style>
    <Style TargetType="Button" x:Key="DialogButton">
        <Setter Property="FontFamily" Value="Segoe UI"/>
        <Setter Property="FontSize" Value="12"/>
        <Setter Property="Foreground" Value="#120B22"/>
        <Setter Property="Background" Value="{StaticResource AccentBrush}"/>
        <Setter Property="BorderThickness" Value="0"/>
        <Setter Property="Padding" Value="14,6"/>
        <Setter Property="FontWeight" Value="SemiBold"/>
        <Setter Property="Cursor" Value="Hand"/>
        <Setter Property="Template">
            <Setter.Value>
                <ControlTemplate TargetType="Button">
                    <Border Background="{TemplateBinding Background}" CornerRadius="10">
                        <ContentPresenter HorizontalAlignment="Center" VerticalAlignment="Center"/>
                    </Border>
                    <ControlTemplate.Triggers>
                        <Trigger Property="IsMouseOver" Value="True">
                            <Setter Property="Background" Value="#A78BFA"/>
                        </Trigger>
                        <Trigger Property="IsEnabled" Value="False">
                            <Setter Property="Opacity" Value="0.4"/>
                        </Trigger>
                    </ControlTemplate.Triggers>
                </ControlTemplate>
            </Setter.Value>
        </Setter>
    </Style>
    <Style x:Key="SecondaryDialogButton" TargetType="Button" BasedOn="{StaticResource DialogButton}">
        <Setter Property="Background" Value="#1F1B3F"/>
        <Setter Property="Foreground" Value="{StaticResource PrimaryTextBrush}"/>
    </Style>
    <Style x:Key="DangerDialogButton" TargetType="Button" BasedOn="{StaticResource DialogButton}">
        <Setter Property="Background" Value="#F87171"/>
        <Setter Property="Foreground" Value="#21060B"/>
    </Style>
  </Window.Resources>

  <Grid Margin="15">
    <Grid.RowDefinitions>
      <RowDefinition Height="Auto"/>
      <RowDefinition Height="Auto"/>
      <RowDefinition Height="*"/>
      <RowDefinition Height="Auto"/>
    </Grid.RowDefinitions>

    <Border Grid.Row="0" Background="{DynamicResource CardBackgroundBrush}" BorderBrush="{DynamicResource CardBorderBrush}" BorderThickness="2" CornerRadius="8" Padding="15" Margin="0,0,0,15">
      <TextBlock Text="Log Search and Filter" Foreground="{DynamicResource AccentBrush}" FontWeight="Bold" FontSize="18" HorizontalAlignment="Center"/>
    </Border>

    <Border Grid.Row="1" Background="{DynamicResource CardBackgroundBrush}" BorderBrush="{DynamicResource CardBorderBrush}" BorderThickness="2" CornerRadius="8" Padding="15" Margin="0,0,0,15">
      <Grid>
        <Grid.RowDefinitions>
          <RowDefinition Height="Auto"/>
          <RowDefinition Height="Auto"/>
          <RowDefinition Height="Auto"/>
        </Grid.RowDefinitions>
        <Grid.ColumnDefinitions>
          <ColumnDefinition Width="*"/>
          <ColumnDefinition Width="*"/>
          <ColumnDefinition Width="Auto"/>
        </Grid.ColumnDefinitions>

        <StackPanel Grid.Row="0" Grid.Column="0" Margin="0,0,10,10">
          <TextBlock Text="Search Term:" Foreground="{DynamicResource PrimaryTextBrush}" FontSize="12" Margin="0,0,0,5"/>
          <TextBox x:Name="txtSearchTerm" Height="25" Background="{DynamicResource CardBackgroundBrush}" Foreground="{DynamicResource PrimaryTextBrush}" BorderBrush="{DynamicResource CardBorderBrush}"/>
        </StackPanel>

        <StackPanel Grid.Row="0" Grid.Column="1" Margin="0,0,0,10">
          <TextBlock Text="Category:" Foreground="{DynamicResource PrimaryTextBrush}" FontSize="12" Margin="0,0,0,5"/>
          <ComboBox x:Name="cmbCategory" Height="25" Background="{DynamicResource CardBackgroundBrush}" Foreground="{DynamicResource PrimaryTextBrush}" BorderBrush="{DynamicResource CardBorderBrush}"/>
        </StackPanel>

        <Button x:Name="btnSearch" Grid.Row="0" Grid.Column="2" Content="Search" Width="80" Height="25"
                Background="{StaticResource CardBorderBrush}" Foreground="{DynamicResource PrimaryTextBrush}" BorderThickness="0" FontWeight="SemiBold"
                VerticalAlignment="Bottom" Margin="10,0,0,10"/>

        <StackPanel Grid.Row="1" Grid.ColumnSpan="3" Orientation="Horizontal" Margin="0,0,0,10">
          <TextBlock Text="Levels:" Foreground="{DynamicResource PrimaryTextBrush}" FontSize="12" Margin="0,0,10,0" VerticalAlignment="Center"/>
          <CheckBox x:Name="chkInfo" Content="Info" Foreground="{DynamicResource PrimaryTextBrush}" IsChecked="True" Margin="0,0,15,0"/>
          <CheckBox x:Name="chkSuccess" Content="Success" Foreground="{DynamicResource PrimaryTextBrush}" IsChecked="True" Margin="0,0,15,0"/>
          <CheckBox x:Name="chkWarning" Content="Warning" Foreground="{DynamicResource PrimaryTextBrush}" IsChecked="True" Margin="0,0,15,0"/>
          <CheckBox x:Name="chkError" Content="Error" Foreground="{DynamicResource PrimaryTextBrush}" IsChecked="True" Margin="0,0,15,0"/>
          <CheckBox x:Name="chkContext" Content="Context" Foreground="{DynamicResource PrimaryTextBrush}" IsChecked="False" Margin="0,0,15,0"/>
        </StackPanel>

        <TextBlock x:Name="lblResultsInfo" Grid.Row="2" Grid.ColumnSpan="3"
                   Text="Total log entries: 0" Foreground="{DynamicResource SecondaryTextBrush}" FontSize="11"/>
      </Grid>
    </Border>

    <Border Grid.Row="2" Background="{DynamicResource CardBackgroundBrush}" BorderBrush="{DynamicResource CardBorderBrush}" BorderThickness="2" CornerRadius="8" Padding="10">
      <ScrollViewer VerticalScrollBarVisibility="Auto">
        <ListBox x:Name="lstLogResults" Background="Transparent" BorderThickness="0" Foreground="{DynamicResource PrimaryTextBrush}" FontSize="11" FontFamily="Consolas">
          <ListBox.ItemTemplate>
            <DataTemplate>
              <Border Background="{DynamicResource CardBackgroundBrush}" BorderBrush="{DynamicResource CardBorderBrush}" BorderThickness="1" CornerRadius="3" Padding="8" Margin="2">
                <StackPanel>
                  <StackPanel Orientation="Horizontal">
                    <TextBlock Text="{Binding Timestamp, StringFormat='yyyy-MM-dd HH:mm:ss'}" FontWeight="Bold" FontSize="10" Foreground="{DynamicResource AccentBrush}" Margin="0,0,10,0"/>
                    <TextBlock Text="{Binding Level}" FontWeight="Bold" FontSize="10" Foreground="{DynamicResource AccentBrush}" Margin="0,0,10,0"/>
                    <TextBlock Text="{Binding Category}" FontSize="10" Foreground="{DynamicResource AccentBrush}"/>
                  </StackPanel>
                  <TextBlock Text="{Binding Message}" FontSize="11" Foreground="{DynamicResource PrimaryTextBrush}" Margin="0,3,0,0" TextWrapping="Wrap"/>
                </StackPanel>
              </Border>
            </DataTemplate>
          </ListBox.ItemTemplate>
        </ListBox>
      </ScrollViewer>
    </Border>

    <Border Grid.Row="3" Background="{DynamicResource CardBackgroundBrush}" BorderBrush="{DynamicResource CardBorderBrush}" BorderThickness="2" CornerRadius="8" Padding="10" Margin="0,15,0,0">
      <StackPanel Orientation="Horizontal" HorizontalAlignment="Center">
        <Button x:Name="btnExportTXT" Content="Export TXT" Width="110" Height="32" Style="{StaticResource SecondaryDialogButton}" Margin="0,0,10,0"/>
        <Button x:Name="btnExportCSV" Content="Export CSV" Width="110" Height="32" Style="{StaticResource SecondaryDialogButton}" Margin="0,0,10,0"/>
        <Button x:Name="btnExportJSON" Content="Export JSON" Width="110" Height="32" Style="{StaticResource SecondaryDialogButton}" Margin="0,0,10,0"/>
        <Button x:Name="btnClearSearch" Content="Clear" Width="90" Height="32" Style="{StaticResource DialogButton}" Margin="0,0,10,0"/>
        <Button x:Name="btnCloseSearch" Content="Close" Width="90" Height="32" Style="{StaticResource SecondaryDialogButton}"/>
      </StackPanel>
    </Border>
  </Grid>
</Window>
'@

        $reader = New-Object System.Xml.XmlNodeReader $logSearchXaml
        $searchWindow = [Windows.Markup.XamlReader]::Load($reader)
        Initialize-LayoutSpacing -Root $searchWindow

        $txtSearchTerm = $searchWindow.FindName('txtSearchTerm')
        $cmbCategory = $searchWindow.FindName('cmbCategory')
        $btnSearch = $searchWindow.FindName('btnSearch')
        $chkInfo = $searchWindow.FindName('chkInfo')
        $chkSuccess = $searchWindow.FindName('chkSuccess')
        $chkWarning = $searchWindow.FindName('chkWarning')
        $chkError = $searchWindow.FindName('chkError')
        $chkContext = $searchWindow.FindName('chkContext')
        $lblResultsInfo = $searchWindow.FindName('lblResultsInfo')
        $lstLogResults = $searchWindow.FindName('lstLogResults')
        $btnExportTXT = $searchWindow.FindName('btnExportTXT')
        $btnExportCSV = $searchWindow.FindName('btnExportCSV')
        $btnExportJSON = $searchWindow.FindName('btnExportJSON')
        $btnClearSearch = $searchWindow.FindName('btnClearSearch')
        $btnCloseSearch = $searchWindow.FindName('btnCloseSearch')

        $global:LogCategories | ForEach-Object { $cmbCategory.Items.Add($_) }
        $cmbCategory.SelectedIndex = 0
        $lblResultsInfo.Text = "Total log entries: $($global:LogHistory.Count)"

        $performSearch = {
            $searchTerm = $txtSearchTerm.Text
            $category = if ($cmbCategory.SelectedItem) { $cmbCategory.SelectedItem.ToString() } else { 'All' }

            $levels = @()
            if ($chkInfo.IsChecked) { $levels += 'Info' }
            if ($chkSuccess.IsChecked) { $levels += 'Success' }
            if ($chkWarning.IsChecked) { $levels += 'Warning' }
            if ($chkError.IsChecked) { $levels += 'Error' }
            if ($chkContext.IsChecked) { $levels += 'Context' }

            $results = Search-LogHistory -SearchTerm $searchTerm -Level $levels -Category $category
            $lstLogResults.ItemsSource = $results
            $lblResultsInfo.Text = "Search results: $($results.Count) entries (Total: $($global:LogHistory.Count))"

            Log "Log search executed: '$searchTerm' in $category ($($results.Count) results)" 'Info'
        }.GetNewClosure()

        $btnSearch.Add_Click({
            param($sender, $args)
            try { & $performSearch }
            catch {
                Log "Log search failed: $($_.Exception.Message)" 'Error'
                [System.Windows.MessageBox]::Show("Search failed: $($_.Exception.Message)", 'Log Search', 'OK', 'Error') | Out-Null
            }
        })

        $txtSearchTerm.Add_KeyDown({
            param($sender, $args)
            if ($args.Key -eq 'Return') {
                $btnSearch.RaiseEvent([System.Windows.RoutedEventArgs]::new([System.Windows.Controls.Button]::ClickEvent))
            }
        })

        $btnExportTXT.Add_Click({
            param($sender, $args)
            $dialog = New-Object Microsoft.Win32.SaveFileDialog
            $dialog.Filter = 'Text files (*.txt)|*.txt'
            $dialog.Title = 'Export Log History as TXT'
            $dialog.FileName = "KOALA-GameOptimizer-Logs-$(Get-Date -Format 'yyyyMMdd-HHmmss').txt"
            if ($dialog.ShowDialog()) {
                Export-LogHistory -Path $dialog.FileName -Format 'TXT' -FilteredResults $lstLogResults.ItemsSource | Out-Null
            }
        })

        $btnExportCSV.Add_Click({
            param($sender, $args)
            $dialog = New-Object Microsoft.Win32.SaveFileDialog
            $dialog.Filter = 'CSV files (*.csv)|*.csv'
            $dialog.Title = 'Export Log History as CSV'
            $dialog.FileName = "KOALA-GameOptimizer-Logs-$(Get-Date -Format 'yyyyMMdd-HHmmss').csv"
            if ($dialog.ShowDialog()) {
                Export-LogHistory -Path $dialog.FileName -Format 'CSV' -FilteredResults $lstLogResults.ItemsSource | Out-Null
            }
        })

        $btnExportJSON.Add_Click({
            param($sender, $args)
            $dialog = New-Object Microsoft.Win32.SaveFileDialog
            $dialog.Filter = 'JSON files (*.json)|*.json'
            $dialog.Title = 'Export Log History as JSON'
            $dialog.FileName = "KOALA-GameOptimizer-Logs-$(Get-Date -Format 'yyyyMMdd-HHmmss').json"
            if ($dialog.ShowDialog()) {
                Export-LogHistory -Path $dialog.FileName -Format 'JSON' -FilteredResults $lstLogResults.ItemsSource | Out-Null
            }
        })

        $btnClearSearch.Add_Click({
            param($sender, $args)
            $txtSearchTerm.Text = ''
            $cmbCategory.SelectedIndex = 0
            $chkInfo.IsChecked = $true
            $chkSuccess.IsChecked = $true
            $chkWarning.IsChecked = $true
            $chkError.IsChecked = $true
            $chkContext.IsChecked = $false
            $lstLogResults.ItemsSource = $null
            $lblResultsInfo.Text = "Total log entries: $($global:LogHistory.Count)"
        })

        $btnCloseSearch.Add_Click({
            param($sender, $args)
            $searchWindow.Close()
        })

        & $performSearch
        $searchWindow.ShowDialog() | Out-Null
    }
    catch {
        Log "Error showing log search dialog: $($_.Exception.Message)" 'Error'
        [System.Windows.MessageBox]::Show("Error displaying log search window: $($_.Exception.Message)", 'Log Search', 'OK', 'Error') | Out-Null
    }
}

function Get-SystemPerformanceMetrics {
    <#
    .SYNOPSIS
    Collects current CPU, memory, and activity metrics for dashboard display.
    #>
    try {
        $metrics = @{}

        $idleTime = [long]0
        $kernelTime = [long]0
        $userTime = [long]0
        $currentTime = [DateTime]::Now

        if ([PerfMon]::GetSystemTimes([ref]$idleTime, [ref]$kernelTime, [ref]$userTime)) {
            $timeDiff = ($currentTime - $global:LastCpuTime.Timestamp).TotalMilliseconds
            if ($timeDiff -gt 500 -and $global:LastCpuTime.Idle -gt 0) {
                $idleDiff = $idleTime - $global:LastCpuTime.Idle
                $kernelDiff = $kernelTime - $global:LastCpuTime.Kernel
                $userDiff = $userTime - $global:LastCpuTime.User
                $totalDiff = $kernelDiff + $userDiff

                if ($totalDiff -gt 0) {
                    $cpuUsage = [Math]::Round((($totalDiff - $idleDiff) / $totalDiff) * 100, 1)
                    $metrics.CpuUsage = [Math]::Max(0, [Math]::Min(100, $cpuUsage))
                } else {
                    $metrics.CpuUsage = 0
                }
            } else {
                $metrics.CpuUsage = 0
            }
        } else {
            $metrics.CpuUsage = 0
        }

        $global:LastCpuTime = @{
            Idle = $idleTime
            Kernel = $kernelTime
            User = $userTime
            Timestamp = $currentTime
        }

        $memStatus = New-Object PerfMon+MEMORYSTATUSEX
        $memStatus.dwLength = [System.Runtime.InteropServices.Marshal]::SizeOf($memStatus)
        if ([PerfMon]::GlobalMemoryStatusEx([ref]$memStatus)) {
            $totalGB = [Math]::Round($memStatus.ullTotalPhys / 1GB, 1)
            $availableGB = [Math]::Round($memStatus.ullAvailPhys / 1GB, 1)
            $metrics.MemoryTotalGB = $totalGB
            $metrics.MemoryUsedGB = [Math]::Round($totalGB - $availableGB, 1)
            $metrics.MemoryUsagePercent = [Math]::Round($memStatus.dwMemoryLoad, 1)
        } else {
            $metrics.MemoryTotalGB = 0
            $metrics.MemoryUsedGB = 0
            $metrics.MemoryUsagePercent = 0
        }

        $metrics.ActiveGamesCount = if ($global:ActiveGames) { $global:ActiveGames.Count } else { 0 }

        if ($global:LastOptimizationTime) {
            $timeSince = (Get-Date) - $global:LastOptimizationTime
            if ($timeSince.Days -gt 0) {
                $metrics.LastOptimization = "$($timeSince.Days)d ago"
            } elseif ($timeSince.Hours -gt 0) {
                $metrics.LastOptimization = "$($timeSince.Hours)h ago"
            } elseif ($timeSince.Minutes -gt 0) {
                $metrics.LastOptimization = "$($timeSince.Minutes)m ago"
            } else {
                $metrics.LastOptimization = 'Just now'
            }
        } else {
            $metrics.LastOptimization = 'Never'
        }

        return $metrics
    }
    catch {
        Log "Error gathering performance metrics: $($_.Exception.Message)" 'Warning'
        return @{
            CpuUsage = 0
            MemoryUsedGB = 0
            MemoryTotalGB = 0
            MemoryUsagePercent = 0
            ActiveGamesCount = 0
            LastOptimization = 'Error'
        }
    }
}

function Update-DashboardMetrics {
    try {
        $metrics = Get-SystemPerformanceMetrics

        if ($lblDashCpuUsage) {
            $lblDashCpuUsage.Dispatcher.Invoke([Action]{
                $lblDashCpuUsage.Text = "$($metrics.CpuUsage)%"
                if ($metrics.CpuUsage -ge 80) {
                    Set-BrushPropertySafe -Target $lblDashCpuUsage -Property 'Foreground' -Value '#FF4444'
                } elseif ($metrics.CpuUsage -ge 60) {
                    Set-BrushPropertySafe -Target $lblDashCpuUsage -Property 'Foreground' -Value '#A78BFA'
                } else {
                    Set-BrushPropertySafe -Target $lblDashCpuUsage -Property 'Foreground' -Value '#8F6FFF'
                }
            })
        }

        if ($lblDashMemoryUsage) {
            $lblDashMemoryUsage.Dispatcher.Invoke([Action]{
                $lblDashMemoryUsage.Text = "$($metrics.MemoryUsedGB) / $($metrics.MemoryTotalGB) GB"
                if ($metrics.MemoryUsagePercent -ge 85) {
                    Set-BrushPropertySafe -Target $lblDashMemoryUsage -Property 'Foreground' -Value '#FF4444'
                } elseif ($metrics.MemoryUsagePercent -ge 70) {
                    Set-BrushPropertySafe -Target $lblDashMemoryUsage -Property 'Foreground' -Value '#A78BFA'
                } else {
                    Set-BrushPropertySafe -Target $lblDashMemoryUsage -Property 'Foreground' -Value '#8F6FFF'
                }
            })
        }

        if ($lblHeroProfiles) {
            $lblHeroProfiles.Dispatcher.Invoke([Action]{ $lblHeroProfiles.Text = [string]$metrics.ActiveGamesCount })
        }

        $optimizationsCount = if ($global:OptimizationCache) { $global:OptimizationCache.Count } else { 0 }
        if ($lblHeroOptimizations) {
            $lblHeroOptimizations.Dispatcher.Invoke([Action]{ $lblHeroOptimizations.Text = [string]$optimizationsCount })
        }

        if ($lblHeroAutoMode) {
            $lblHeroAutoMode.Dispatcher.Invoke([Action]{ $lblHeroAutoMode.Text = if ($global:AutoOptimizeEnabled) { 'On' } else { 'Off' } })
        }

        if ($lblDashActiveGames) {
            $lblDashActiveGames.Dispatcher.Invoke([Action]{
                if ($metrics.ActiveGamesCount -gt 0) {
                    $lblDashActiveGames.Text = "$($metrics.ActiveGamesCount) running"
                    Set-BrushPropertySafe -Target $lblDashActiveGames -Property 'Foreground' -Value '#8F6FFF'
                } else {
                    $lblDashActiveGames.Text = 'None detected'
                    Set-BrushPropertySafe -Target $lblDashActiveGames -Property 'Foreground' -Value '#A6AACF'
                }
            })
        }

        if ($lblDashLastOptimization) {
            $lblDashLastOptimization.Dispatcher.Invoke([Action]{ $lblDashLastOptimization.Text = $metrics.LastOptimization })
        }

        if ($lblHeaderLastRun) {
            $lblHeaderLastRun.Dispatcher.Invoke([Action]{ $lblHeaderLastRun.Text = $metrics.LastOptimization })
        }

        if ($lblHeaderSystemStatus) {
            $lblHeaderSystemStatus.Dispatcher.Invoke([Action]{
                if ($metrics.CpuUsage -ge 80 -or $metrics.MemoryUsagePercent -ge 85) {
                    $lblHeaderSystemStatus.Text = 'High Load'
                    Set-BrushPropertySafe -Target $lblHeaderSystemStatus -Property 'Foreground' -Value [System.Windows.Media.Brushes]::Salmon
                } elseif ($metrics.CpuUsage -ge 60 -or $metrics.MemoryUsagePercent -ge 70) {
                    $lblHeaderSystemStatus.Text = 'Monitoring'
                    Set-BrushPropertySafe -Target $lblHeaderSystemStatus -Property 'Foreground' -Value [System.Windows.Media.Brushes]::Gold
                } else {
                    $lblHeaderSystemStatus.Text = 'Stable'
                    Set-BrushPropertySafe -Target $lblHeaderSystemStatus -Property 'Foreground' -Value [System.Windows.Media.Brushes]::LightGreen
                }
            })
        }

        Update-SystemHealthSummary
    }
    catch {
        Write-Verbose "Dashboard metrics update failed: $($_.Exception.Message)"
    }
}

function Start-PerformanceMonitoring {
    try {
        if ($global:PerformanceTimer) {
            $global:PerformanceTimer.Stop()
        }

        $global:PerformanceTimer = New-Object System.Windows.Threading.DispatcherTimer
        $global:PerformanceTimer.Interval = [TimeSpan]::FromSeconds(3)
        $global:PerformanceTimer.Add_Tick({ Update-DashboardMetrics })
        $global:PerformanceTimer.Start()

        Update-DashboardMetrics
        Log 'Real-time performance monitoring started (3s interval)' 'Success'
    }
    catch {
        Log "Error starting performance monitoring: $($_.Exception.Message)" 'Error'
    }
}

function Stop-PerformanceMonitoring {
    try {
        if ($global:PerformanceTimer) {
            $global:PerformanceTimer.Stop()
            $global:PerformanceTimer = $null
            Log 'Performance monitoring stopped' 'Info'
        }
    }
    catch {
        Write-Verbose "Error stopping performance monitoring: $($_.Exception.Message)"
    }
}

function Show-ElevationMessage {
    param(
        [string]$Title = 'Administrator Privileges Required',
        [string]$Message = 'Some optimizations require administrator privileges for system-level changes.',
        [string[]]$Operations = @(),
        [switch]$ForceElevation
    )

    $prompt = $Message
    if ($Operations.Count -gt 0) {
        $prompt += "`n`nOperations requiring elevation:"
        $Operations | ForEach-Object { $prompt += "`n* $_" }
    }

    $prompt += "`n`nWould you like to:"                + "`n* Yes: Restart with administrator privileges"                + "`n* No: Continue with limited functionality"                + "`n* Cancel: Exit application"

    $result = [System.Windows.MessageBox]::Show(
        $prompt,
        "KOALA Gaming Optimizer v3.0 - $Title",
        'YesNoCancel',
        'Warning'
    )

    switch ($result) {
        'Yes' {
            try {
                $scriptPath = if ($PSCommandPath) { $PSCommandPath } else { Join-Path $ScriptRoot 'koalafixed.ps1' }
                Start-Process -FilePath 'powershell.exe' -ArgumentList "-ExecutionPolicy Bypass -File `"$scriptPath`"" -Verb RunAs -ErrorAction Stop
                if ($form) { $form.Close() }
                return $true
            }
            catch {
                Log "Failed to elevate privileges: $($_.Exception.Message)" 'Error'
                return $false
            }
        }
        'No' {
            Log 'Running in limited mode - some optimizations will be unavailable' 'Warning'
            return $false
        }
        'Cancel' {
            Log 'User cancelled - exiting application' 'Info'
            if ($form) { $form.Close() }
            return $false
        }
    }
}

function Get-SystemInfo {
    try {
        $info = @{
            OS = (Get-CimInstance Win32_OperatingSystem).Caption
            CPU = (Get-CimInstance Win32_Processor).Name
            RAM = [math]::Round((Get-CimInstance Win32_ComputerSystem).TotalPhysicalMemory / 1GB, 2)
            GPU = (Get-CimInstance Win32_VideoController | Where-Object { $_.Name -notlike '*Basic*' -and $_.Name -notlike '*Generic*' }).Name -join ', '
            AdminRights = Test-AdminPrivileges
            PowerShellVersion = $PSVersionTable.PSVersion.ToString()
        }

        $infoText = "System Information:`n"
        $infoText += "OS: $($info.OS)`n"
        $infoText += "CPU: $($info.CPU)`n"
        $infoText += "RAM: $($info.RAM) GB`n"
        $infoText += "GPU: $($info.GPU)`n"
        $infoText += "Admin Rights: $($info.AdminRights)`n"
        $infoText += "PowerShell: $($info.PowerShellVersion)"

        [System.Windows.MessageBox]::Show($infoText, 'System Information', 'OK', 'Information') | Out-Null
    }
    catch {
        Log "Failed to gather system info: $($_.Exception.Message)" 'Error'
    }
}

function Get-GPUVendor {
    try {
        $gpus = Get-CimInstance -ClassName Win32_VideoController -ErrorAction Stop |
            Where-Object { $_.Name -notlike '*Basic*' -and $_.Name -notlike '*Generic*' -and $_.PNPDeviceID -notlike 'ROOT\*' }

        foreach ($gpu in $gpus) {
            if ($gpu.Name -match 'NVIDIA|GeForce|GTX|RTX|Quadro') { return 'NVIDIA' }
            if ($gpu.Name -match 'AMD|RADEON|RX|FirePro') { return 'AMD' }
            if ($gpu.Name -match 'Intel|HD Graphics|UHD Graphics|Iris') { return 'Intel' }
        }

        return 'Other'
    }
    catch {
        Log "Unable to detect GPU vendor: $($_.Exception.Message)" 'Warning'
        return 'Other'
    }
}

function Set-Reg {
    param(
        [string]$Path,
        [string]$Name,
        [ValidateSet('String','ExpandString','Binary','DWord','QWord','MultiString')]
        [string]$Type = 'DWord',
        $Value,
        [switch]$RequiresAdmin
    )

    if (-not $Path -or -not $Name) {
        Log "Set-Reg: Invalid parameters - Path: '$Path', Name: '$Name'" 'Error'
        return $false
    }

    if ($RequiresAdmin -and -not (Test-AdminPrivileges)) {
        Log "Set-Reg: Administrative privileges required for $Path\$Name" 'Warning'
        return $false
    }

    $cacheKey = "$Path\$Name"
    if ($global:RegistryCache.ContainsKey($cacheKey) -and $global:RegistryCache[$cacheKey] -eq $Value) {
        return $true
    }

    try {
        $parent = Split-Path $Path -Parent
        if ($parent -and -not (Test-Path $Path)) {
            New-Item -Path $Path -Force -ErrorAction Stop | Out-Null
        }

        $exists = $null -ne (Get-ItemProperty -Path $Path -Name $Name -ErrorAction SilentlyContinue)
        if ($exists) {
            Set-ItemProperty -Path $Path -Name $Name -Value $Value -Force -ErrorAction Stop
        } else {
            New-ItemProperty -Path $Path -Name $Name -Value $Value -PropertyType $Type -Force -ErrorAction Stop | Out-Null
        }

        $verify = Get-ItemProperty -Path $Path -Name $Name -ErrorAction Stop
        if ($null -ne $verify -and $verify.$Name -eq $Value) {
            $global:RegistryCache[$cacheKey] = $Value
            return $true
        }

        Log "Set-Reg: Verification failed for $Path\$Name" 'Error'
        return $false
    }
    catch {
        Log "Set-Reg: Error setting ${Path}\${Name}: $($_.Exception.Message)" 'Error'
        return $false
    }
}

function Get-Reg {
    param(
        [string]$Path,
        [string]$Name
    )

    try {
        return (Get-ItemProperty -Path $Path -Name $Name -ErrorAction Stop).$Name
    }
    catch {
        return $null
    }
}

function Remove-Reg {
    param(
        [string]$Path,
        [string]$Name
    )

    try {
        Remove-ItemProperty -Path $Path -Name $Name -Force -ErrorAction Stop
        return $true
    }
    catch {
        return $false
    }
}<|MERGE_RESOLUTION|>--- conflicted
+++ resolved
@@ -1448,7 +1448,6 @@
         $Collection.Value += $Parent
     }
 
-<<<<<<< HEAD
     $childCandidates = $null
     try {
         $childCandidates = [System.Collections.ArrayList]::new()
@@ -1456,9 +1455,6 @@
     catch {
         $childCandidates = [System.Collections.Generic.List[object]]::new()
     }
-=======
-    $childCandidates = New-Object System.Collections.ArrayList
->>>>>>> 645ef129
 
     try {
         $children = $Parent.Children
@@ -1466,13 +1462,10 @@
     catch {
         $children = $null
     }
-<<<<<<< HEAD
 
     if (-not $childCandidates) {
         $childCandidates = [System.Collections.Generic.List[object]]::new()
     }
-=======
->>>>>>> 645ef129
 
     if ($children) {
         foreach ($child in $children) {
