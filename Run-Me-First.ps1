<<<<<<< HEAD
=======
﻿# Run-Me-First.ps1 — Unblock, set policy for session, and launch KOALA-UDP
>>>>>>> f82ea63d
[CmdletBinding()]
param()

try {
    Write-Host "Unblocking files..." -ForegroundColor Cyan
    Get-ChildItem -Recurse -File $PSScriptRoot | Unblock-File -ErrorAction SilentlyContinue
} catch {
<<<<<<< HEAD
    Write-Warning "Unable to unblock all files: $($_.Exception.Message)"
=======
    # Non-fatal; continue even if Unblock-File is unavailable
>>>>>>> f82ea63d
}

Write-Host "Setting ExecutionPolicy = Bypass for this session..." -ForegroundColor Cyan
Set-ExecutionPolicy -Scope Process -ExecutionPolicy Bypass -Force

<<<<<<< HEAD
$main = Join-Path $PSScriptRoot 'main.ps1'
=======
$main = Join-Path $PSScriptRoot "main.ps1"
>>>>>>> f82ea63d
if (Test-Path $main) {
    Write-Host "Launching main.ps1 ..." -ForegroundColor Green
    & powershell.exe -NoProfile -ExecutionPolicy Bypass -File $main
} else {
    Write-Host "main.ps1 not found next to this script." -ForegroundColor Red
}<|MERGE_RESOLUTION|>--- conflicted
+++ resolved
@@ -1,7 +1,3 @@
-<<<<<<< HEAD
-=======
-﻿# Run-Me-First.ps1 — Unblock, set policy for session, and launch KOALA-UDP
->>>>>>> f82ea63d
 [CmdletBinding()]
 param()
 
@@ -9,21 +5,13 @@
     Write-Host "Unblocking files..." -ForegroundColor Cyan
     Get-ChildItem -Recurse -File $PSScriptRoot | Unblock-File -ErrorAction SilentlyContinue
 } catch {
-<<<<<<< HEAD
     Write-Warning "Unable to unblock all files: $($_.Exception.Message)"
-=======
-    # Non-fatal; continue even if Unblock-File is unavailable
->>>>>>> f82ea63d
 }
 
 Write-Host "Setting ExecutionPolicy = Bypass for this session..." -ForegroundColor Cyan
 Set-ExecutionPolicy -Scope Process -ExecutionPolicy Bypass -Force
 
-<<<<<<< HEAD
-$main = Join-Path $PSScriptRoot 'main.ps1'
-=======
 $main = Join-Path $PSScriptRoot "main.ps1"
->>>>>>> f82ea63d
 if (Test-Path $main) {
     Write-Host "Launching main.ps1 ..." -ForegroundColor Green
     & powershell.exe -NoProfile -ExecutionPolicy Bypass -File $main
