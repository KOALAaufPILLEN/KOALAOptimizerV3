# ---------- Check PowerShell Version ----------
if ($PSVersionTable.PSVersion.Major -lt 5) {
    throw 'KOALA Optimizer requires PowerShell 5.0 or higher.'
}

# Detect whether the current platform supports the Windows-specific UI that the
# optimizer relies on. Older PowerShell builds do not expose the $IsWindows
# automatic variable, so fall back to the .NET APIs when necessary.
$script:IsWindowsPlatform = $false
$runtimeCheck = $false
$platformCheck = $false
try {
    $runtimeCheck = [System.Runtime.InteropServices.RuntimeInformation]::IsOSPlatform(
        [System.Runtime.InteropServices.OSPlatform]::Windows
    )
}
catch {
    $runtimeCheck = $false
}

try {
    $platformCheck = ([System.Environment]::OSVersion.Platform -eq [System.PlatformID]::Win32NT)
}
catch {
    $platformCheck = $false
}

$script:IsWindowsPlatform = ($runtimeCheck -or $platformCheck)

if (-not $script:IsWindowsPlatform) {
    Write-Warning 'KOALA Gaming Optimizer requires Windows because it depends on WPF and Windows-specific APIs.'
    return
}

# ---------- WPF Assemblies ----------
# Load required assemblies for the WPF-based UI. Breaking the list of
# assemblies into an array keeps the code readable and avoids issues with
# extremely long lines or accidental line wraps.
$assemblies = @(
    'PresentationFramework'
    'PresentationCore'
    'WindowsBase'
    'System.Xaml'
    'System.Windows.Forms'
    'Microsoft.VisualBasic'
)

try {
    Add-Type -AssemblyName $assemblies -ErrorAction Stop
}
catch {
    $warning = 'WPF assemblies not available. This script requires Windows with .NET Framework.'
    Write-Warning $warning
    return
}

$BrushConverter = New-Object System.Windows.Media.BrushConverter

# ---------- Global Performance Variables ----------
# Global state containers shared across modules. These variables are intentionally
# scoped globally because multiple scripts update them (GUI handlers, service
# routines, etc.). Each entry is documented to clarify why it exists. Guard every
# script-scoped value so strict mode never throws when the helper library is
# dot-sourced before any initialization occurs.
$global:PerformanceCounters = @{}          # Real-time perf metrics surfaced in the dashboard
if (-not (Test-Path 'variable:script:LocalizationResources')) { $script:LocalizationResources = $null }
$languageVariable = Get-Variable -Name CurrentLanguage -Scope Script -ErrorAction SilentlyContinue
if (-not $languageVariable -or [string]::IsNullOrWhiteSpace([string]$languageVariable.Value)) {
    $script:CurrentLanguage = 'en'
}
$languageVariable = $null
if (-not (Test-Path 'variable:script:IsLanguageInitializing')) { $script:IsLanguageInitializing = $false }
if (-not (Test-Path 'variable:script:SafeConfigDirectory')) { $script:SafeConfigDirectory = $null }
if (-not (Test-Path 'variable:script:HasWarnedUnsafeConfigPath')) { $script:HasWarnedUnsafeConfigPath = $false }
if (-not (Test-Path 'variable:script:PrimaryGameListPanel')) { $script:PrimaryGameListPanel = $null }
if (-not (Test-Path 'variable:script:DashboardGameListPanel')) { $script:DashboardGameListPanel = $null }
if (-not (Test-Path 'variable:script:SharedBrushConverter')) { $script:SharedBrushConverter = $null }
$global:OptimizationCache = @{}            # Stores last-run optimization results
$global:ActiveGames = @()                  # Names of currently detected games
$global:MenuMode = 'Basic'                 # UI mode (Basic/Advanced)
$global:AutoOptimizeEnabled = $false       # Flag for automatic game optimization
$global:LastTimestamp = $null              # Timestamp caching for log entries
$global:CachedTimestamp = ''               # Cached string representation of timestamp
$global:LogBoxAvailable = $false           # Indicates whether UI log textbox is ready
$global:RegistryCache = @{}                # Cache of registry writes to avoid duplicates
$global:LastOptimizationTime = $null       # Last time optimizations were executed

# ---------- .NET Framework 4.8 Compatibility Helper Functions ----------
function Set-BorderBrushSafe {
    param(
        [System.Windows.FrameworkElement]$Element,
        [object]$BorderBrushValue,
        [string]$BorderThicknessValue = $null
    )

    if (-not $Element) { return }

    try {
        # Check if element supports BorderBrush
        if ($Element.GetType().GetProperty("BorderBrush")) {
            Set-BrushPropertySafe -Target $Element -Property 'BorderBrush' -Value $BorderBrushValue -AllowTransparentFallback
        }

        # Set BorderThickness if provided and supported
        if ($BorderThicknessValue -and $Element.GetType().GetProperty("BorderThickness")) {
            $Element.BorderThickness = $BorderThicknessValue
        }
    }
    catch [System.InvalidOperationException] {
        # Sealed object exception - skip assignment
        Write-Verbose "BorderBrush assignment skipped due to sealed object (compatible with .NET Framework 4.8)"
    }
    catch {
        # Other exceptions - log but don't fail
        Write-Verbose "BorderBrush assignment failed: $($_.Exception.Message)"
    }
}

# ---------- CENTRALIZED THEME ARRAY - ONLY CHANGE HERE! ----------
# ---------- COMPLETE THEME ARRAY - ALL COLORS CENTRALIZED! ----------
$global:ThemeDefinitions = @{
    'OptimizerDark' = @{
        Name = 'Optimizer Dark'
        Background = $BrushConverter.ConvertFromString('#0F0B1E')
        Primary = '#8F6FFF'
        Hover = '#2A214F'
        Text = '#FFFFFF'
        Secondary = $BrushConverter.ConvertFromString('#141129')
        Accent = '#8F6FFF'
        TextSecondary = '#B8B5D1'
        LogBg = $BrushConverter.ConvertFromString('#181230')
        SidebarBg = $BrushConverter.ConvertFromString('#1C1733')
        HeaderBg = $BrushConverter.ConvertFromString('#1D1834')
        Success = '#22C55E'
        Warning = '#F59E0B'
        Danger = '#EF4444'
        Info = '#38BDF8'
        CardBackgroundStart = $BrushConverter.ConvertFromString('#1D1834')
        CardBackgroundEnd = $BrushConverter.ConvertFromString('#221C3F')
        SummaryBackgroundStart = $BrushConverter.ConvertFromString('#211B3B')
        SummaryBackgroundEnd = $BrushConverter.ConvertFromString('#241E45')
        CardBorder = '#2E2752'
        GlowAccent = '#403270'
        GaugeBackground = $BrushConverter.ConvertFromString('#2A214F')
        GaugeStroke = '#8F6FFF'
        SelectedBackground = $BrushConverter.ConvertFromString('#403270')
        UnselectedBackground = $BrushConverter.ConvertFromString('#2A214F')
        SelectedForeground = $BrushConverter.ConvertFromString('#F7F6FF')
        UnselectedForeground = $BrushConverter.ConvertFromString('#B8B5D1')
        HoverBackground = $BrushConverter.ConvertFromString('#2A214F')
        IsLight = $false
    }
}

# Pre-instantiate the shared brush converter so later theming fallbacks never
# leave string literals or PSObject wrappers parked in resource dictionaries.
if (-not $script:SharedBrushConverter) {
    $script:SharedBrushConverter = [System.Windows.Media.BrushConverter]::new()
}

$script:BrushResourceKeys = @(
    'AppBackgroundBrush'
    'SidebarBackgroundBrush'
    'SidebarAccentBrush'
    'SidebarHoverBrush'
    'SidebarSelectedBrush'
    'SidebarSelectedForegroundBrush'
    'HeaderBackgroundBrush'
    'HeaderBorderBrush'
    'CardBackgroundBrush'
    'ContentBackgroundBrush'
    'CardBorderBrush'
    'HeroCardBrush'
    'AccentBrush'
    'PrimaryTextBrush'
    'SecondaryTextBrush'
    'SuccessBrush'
    'WarningBrush'
    'DangerBrush'
    'InfoBrush'
    'ButtonBackgroundBrush'
    'ButtonBorderBrush'
    'ButtonHoverBrush'
    'ButtonPressedBrush'
    'HeroChipBrush'
    'DialogBackgroundBrush'
)


function Register-BrushResourceKeys {
    param([System.Collections.IEnumerable]$Keys)

    if (-not $Keys) { return }

    foreach ($rawKey in $Keys) {
        if ($null -eq $rawKey) { continue }

        $keyText = $null
        try { $keyText = [string]$rawKey } catch { $keyText = $null }
        if ([string]::IsNullOrWhiteSpace($keyText)) { continue }
        if (-not $keyText.EndsWith('Brush')) { continue }

        if (-not $script:BrushResourceKeys) {
            $script:BrushResourceKeys = @()
        }

        if ($script:BrushResourceKeys -notcontains $keyText) {
            $script:BrushResourceKeys += $keyText
        }
    }
}


# Storage for the last applied custom theme so navigation refreshes reuse the same colors
$global:CustomThemeColors = $null


# Einfache Funktion zum Abrufen eines Themes
function Get-ThemeColors {
    param([string]$ThemeName = 'OptimizerDark')

    if ($global:ThemeDefinitions.ContainsKey($ThemeName)) {
        return Normalize-ThemeColorTable $global:ThemeDefinitions[$ThemeName]
    } else {
        Log "Theme '$ThemeName' nicht gefunden, verwende Optimizer Dark" 'Warning'
        return Normalize-ThemeColorTable $global:ThemeDefinitions['OptimizerDark']
    }
}

function Optimize-LogFile {
    param([int]$MaxSizeMB = 10)

        $logFilePath = Join-Path $ScriptRoot 'Koala-Activity.log'

        if (Test-Path $logFilePath) {
            $logFile = Get-Item $logFilePath
            $sizeMB = [math]::Round($logFile.Length / 1MB, 2)

            if ($sizeMB -gt $MaxSizeMB) {
                # Keep only the last 70% of the file
                $content = Get-Content $logFilePath
                $keepLines = [math]::Floor($content.Count * 0.7)
                $content[-$keepLines..-1] | Set-Content $logFilePath

                # Add optimization notice
                Add-Content $logFilePath "[$([DateTime]::Now.ToString('HH:mm:ss'))] [Info] Log file optimized - size reduced from $sizeMB MB"

            }
        }
        # Silent failure for log optimization to prevent recursion
    }

function Ensure-NavigationVisibility {
    param([System.Windows.Controls.Panel]$NavigationPanel)

        if (-not $NavigationPanel) {
            return

        }

        # Ensure all navigation buttons are visible and properly styled
        $navigationButtons = @(
            'btnNavDashboard', 'btnNavBasicOpt', 'btnNavAdvanced', 'btnNavGames',
            'btnNavOptions', 'btnNavBackup', 'btnNavLog'
        )

        foreach ($buttonName in $navigationButtons) {
                $button = $form.FindName($buttonName)
                if ($button) {
                    $button.Visibility = [System.Windows.Visibility]::Visible

                    # Ensure proper styling
                    if (-not $button.Style) {
                        Set-BrushPropertySafe -Target $button -Property 'Background' -Value '#2F285A'
                        Set-BrushPropertySafe -Target $button -Property 'Foreground' -Value '#F5F3FF'
                        $button.BorderThickness = '0'
                        $button.Margin = '0,2'
                        $button.Padding = '15,10'

                    }
                }
                # Silent failure for individual buttons
            }
        }
        # Silent failure for navigation visibility


# ---------- Paths with Admin-safe Configuration ----------
if ($PSScriptRoot) {
    $ScriptRoot = $PSScriptRoot
} elseif ($MyInvocation -and $MyInvocation.MyCommand -and $MyInvocation.MyCommand.Path) {
    $ScriptRoot = Split-Path -Parent $MyInvocation.MyCommand.Path
} else {
    $ScriptRoot = (Get-Location).Path
}

# Function moved to after helper functions to fix call order

# Initialize global variables for custom paths
$global:CustomConfigPath = $null
$global:CustomGamePaths = @()

# ---------- Core Logging Functions (moved to top to fix call order issues) ----------
function Get-LogColor($Level) {
    switch ($Level) {
        'Error' { 'Red' }
        'Warning' { 'Yellow' }
        'Success' { 'Green' }
        default { 'White' }
    }
}


$global:LogFilterSettings = @{
    ShowInfo = $true
    ShowSuccess = $true
    ShowWarning = $true
    ShowError = $true
    ShowContext = $false
    ShowDebug = $false
    SearchTerm = ""
    CategoryFilter = "All"
}
$global:LogCategories = @("All", "System", "Gaming", "Network", "UI", "Performance", "Security", "Optimization", "Status", "Debug")
$global:LogHistory = [System.Collections.ArrayList]::new()
$global:MaxLogHistorySize = 1000

function Get-EnhancedLogCategories {
    <#
    .SYNOPSIS
    Enhanced logging categories for better organization and filtering
    .DESCRIPTION
    Provides categorization system for logs to enable filtering and organization
    #>

    return @{
        "System" = @("Registry", "Service", "Process", "Hardware", "Driver")
        "Gaming" = @("Game", "Profile", "Optimization", "FPS", "Latency", "Auto-Detect")
        "Network" = @("TCP", "UDP", "Latency", "Bandwidth", "DNS", "Firewall")
        "UI" = @("Theme", "Panel", "Control", "Navigation", "Scale", "Layout")
        "Performance" = @("CPU", "Memory", "Disk", "GPU", "Benchmark", "Monitor")
        "Security" = @("Admin", "Permission", "UAC", "Privilege", "Access")
        "Optimization" = @("Applied", "Reverted", "Backup", "Restore", "Config")
        "Status" = @("Success", "Completed", "Ready", "Warning", "Alert", "Caution", "Healthy")
        "Debug" = @("Verbose", "Trace", "Internal", "Exception", "Stack")
    }
}

function Get-LogCategory {
    <#
    .SYNOPSIS
    Determines the category of a log message based on content analysis
    .PARAMETER Message
    The log message to categorize
    #>
    param([string]$Message)

    $categories = Get-EnhancedLogCategories

    foreach ($category in $categories.Keys) {
        foreach ($keyword in $categories[$category]) {
            if ($Message -match $keyword) {
                return $category
            }
        }
    }

    return "General"
}

function Add-LogToHistory {
    <#
    .SYNOPSIS
    Adds a log entry to the searchable history with metadata
    .PARAMETER Message
    The log message
    .PARAMETER Level
    The log level
    .PARAMETER Category
    The log category
    #>
    param(
        [string]$Message,
        [string]$Level = 'Info',
        [string]$Category = 'General'
    )

    try {
        if (-not $global:LogHistory -or -not ($global:LogHistory -is [System.Collections.IList])) {
            $global:LogHistory = [System.Collections.ArrayList]::new()
        }

        if (-not $global:MaxLogHistorySize -or $global:MaxLogHistorySize -lt 10) {
            $global:MaxLogHistorySize = 1000
        }

        $logEntry = @{
            Timestamp = Get-Date
            Message = $Message
            Level = $Level
            Category = $Category
            Thread = [System.Threading.Thread]::CurrentThread.ManagedThreadId
        }

        [void]$global:LogHistory.Add($logEntry)

        while ($global:LogHistory.Count -gt $global:MaxLogHistorySize) {
            $global:LogHistory.RemoveAt(0)
        }
    }
    catch {
        # Silent fail to prevent logging issues
        Write-Verbose "Failed to add log to history: $($_.Exception.Message)"
    }
}


function Log {
    [CmdletBinding()]
    param(
        [Parameter(Mandatory)]
        [ValidateNotNullOrEmpty()]
        [string]$Message,

        [Parameter()]
        [ValidateSet('Info','Success','Warning','Error','Debug','Trace','Context','ErrorContext')]
        [string]$Level = 'Info'
    )

    $msg = $Message

    if (-not $global:LastTimestamp -or ((Get-Date) - $global:LastTimestamp).TotalMilliseconds -gt 100) {
        $global:CachedTimestamp = [DateTime]::Now.ToString('HH:mm:ss')
        $global:LastTimestamp = Get-Date
    }

    $logMessage = "[$global:CachedTimestamp] [$Level] $msg"

    $category = Get-LogCategory -Message $msg
    Add-LogToHistory -Message $msg -Level $Level -Category $category

    if ((Get-Random -Maximum 100) -eq 1) {
        Optimize-LogFile -MaxSizeMB 10
    }

    try {
        $logFilePath = Join-Path $ScriptRoot 'Koala-Activity.log'
        $logDir = Split-Path $logFilePath -Parent
        if (-not (Test-Path $logDir)) {
            New-Item -Path $logDir -ItemType Directory -Force -ErrorAction Stop | Out-Null
        }

        $enhancedLogMessage = "[$global:CachedTimestamp] [$Level] [$category] $msg"
        Add-Content -Path $logFilePath -Value $enhancedLogMessage -Encoding UTF8 -ErrorAction Stop

        if ($Level -in @('Error', 'Warning')) {
            $lastLine = Get-Content $logFilePath -Tail 1 -ErrorAction SilentlyContinue
            if ($lastLine -notmatch [regex]::Escape($msg)) {
                throw "File verification failed - log entry may not have been written"
            }
        }

        if ($msg -match "Theme|Game|Mode|Optimization|Service|System|Network|Settings|Backup|Import|Export|Search") {
            $adminStatus = if (Get-Command Test-AdminPrivileges -ErrorAction SilentlyContinue) { Test-AdminPrivileges } else { 'Unknown' }
            $contextMessage = "[$global:CachedTimestamp] [Context] [$category] User action '$($msg.Split(' ')[0])' in $global:MenuMode mode with Admin: $adminStatus"
            Add-Content -Path $logFilePath -Value $contextMessage -Encoding UTF8 -ErrorAction SilentlyContinue
            Add-LogToHistory -Message "User action '$($msg.Split(' ')[0])' in $global:MenuMode mode with Admin: $adminStatus" -Level 'Context' -Category $category
        }

        if ($Level -eq 'Error') {
            $platform = if ($IsWindows -ne $null) { if ($IsWindows) { 'Windows' } else { 'Non-Windows' } } else { 'Windows Legacy' }
            $errorContext = "[$global:CachedTimestamp] [ErrorContext] [$category] PowerShell: $($PSVersionTable.PSVersion), OS: $platform"
            Add-Content -Path $logFilePath -Value $errorContext -Encoding UTF8 -ErrorAction SilentlyContinue
            Add-LogToHistory -Message "PowerShell: $($PSVersionTable.PSVersion), OS: $platform" -Level 'ErrorContext' -Category $category
        }
    }
    catch {
        $errorContext = ''
        if ($_.Exception.Message -match 'Access.*denied|UnauthorizedAccess') {
            $errorContext = ' (Insufficient permissions - try running as Administrator)'
        }
        elseif ($_.Exception.Message -match 'path.*not found|DirectoryNotFound') {
            $errorContext = ' (Directory access issue - check script location)'
        }
        elseif ($_.Exception.Message -match 'file.*in use|sharing violation') {
            $errorContext = ' (File in use - another instance may be running)'
        }

        Write-Warning "LOG FILE ERROR: $($_.Exception.Message)$errorContext"
        Write-Output $logMessage
    }

    if ($global:LogBox -and $global:LogBoxAvailable) {
        try {
            $global:LogBox.Dispatcher.Invoke({
                if ($global:LogBox -and $global:LogBox.IsEnabled -ne $null) {
                    $global:LogBox.AppendText("$logMessage`r`n")
                    $global:LogBox.ScrollToEnd()

                    if (-not $global:DetailedLogBackup) {
                        $global:DetailedLogBackup = ''
                    }
                    $global:DetailedLogBackup += "$logMessage`r`n"

                    if ($global:LogViewDetailed -eq $false) {
                        if ($msg -notmatch 'Success|Error|Warning|Applied|Optimization') {
                            $lines = $global:LogBox.Text -split "`r`n"
                            $filteredLines = $lines | Where-Object { $_ -match 'Success|Error|Warning|Applied|Optimization' } | Select-Object -Last 20
                            $global:LogBox.Text = ($filteredLines -join "`r`n")
                        }
                    }

                    $global:LogBox.InvalidateVisual()
                    $global:LogBox.UpdateLayout()
                    if ([System.Windows.Threading.Dispatcher]::CurrentDispatcher) {
                        [System.Windows.Threading.Dispatcher]::CurrentDispatcher.Invoke({}, [System.Windows.Threading.DispatcherPriority]::Render)
                    }
                }
                else {
                    throw [System.InvalidOperationException]::new('LogBox is unavailable')
                }
            })
        }
        catch {
            $global:LogBoxAvailable = $false
            Write-Host $logMessage -ForegroundColor (Get-LogColor $Level)
            Write-Verbose "LogBox UI became unavailable: $($_.Exception.Message)"
        }
    }
    else {
        Write-Host $logMessage -ForegroundColor (Get-LogColor $Level)
    }
}


# ---------- Essential Helper Functions (moved to top to fix call order) ----------
function Test-AdminPrivileges {
    if (-not $script:IsWindowsPlatform) {
        return $false
    }

        $id = [Security.Principal.WindowsIdentity]::GetCurrent()
        if (-not $id) {
            return $false

        }

        $principal = New-Object Security.Principal.WindowsPrincipal($id)
        return $principal.IsInRole([Security.Principal.WindowsBuiltInRole]::Administrator)
        $warningMessage = 'Admin privilege detection unavailable: {0}' -f $_.Exception.Message
        Log $warningMessage 'Warning'
        return $false
    }

function Get-SafeConfigPath {
    param([string]$Filename)

    if ($global:CustomConfigPath) {
        return Join-Path $global:CustomConfigPath $Filename
    }

    $currentPath = if ($ScriptRoot) { $ScriptRoot } else { (Get-Location).Path }
    $isAdmin = Test-AdminPrivileges

    if ($isAdmin -and ($currentPath -match 'system32|windows|program files' -or $currentPath.Length -lt 10)) {
        if (-not $script:SafeConfigDirectory) {
            $documentsRoot = try { [Environment]::GetFolderPath('MyDocuments') } catch { $null }
            if ([string]::IsNullOrWhiteSpace($documentsRoot)) {
                $documentsRoot = Join-Path $env:USERPROFILE 'Documents'
            }

            $script:SafeConfigDirectory = Join-Path $documentsRoot 'KOALA Gaming Optimizer'
        }

        if (-not $script:HasWarnedUnsafeConfigPath) {
            Log "Admin mode detected with unsafe path ($currentPath) - using user documents folder" 'Warning'
            $script:HasWarnedUnsafeConfigPath = $true
        }

        if (-not (Test-Path $script:SafeConfigDirectory)) {
            try {
                New-Item -ItemType Directory -Path $script:SafeConfigDirectory -Force | Out-Null
                Log "Created safe configuration directory: $script:SafeConfigDirectory" 'Info'
            }
            catch {
                Log "Failed to create safe configuration directory: $script:SafeConfigDirectory - $($_.Exception.Message)" 'Warning'
            }
        }

        return Join-Path $script:SafeConfigDirectory $Filename
    }

    return Join-Path $currentPath $Filename
}


# Initialize paths after function definition
$BackupPath = Get-SafeConfigPath 'Koala-Backup.json'
$ConfigPath = Get-SafeConfigPath 'Koala-Config.json'

# ---------- Control Validation Function ----------
function Test-StartupControls {
    <#
    .SYNOPSIS
    Validates all critical UI controls are properly bound and logs missing controls
    #>

    $criticalControls = @{
        'btnNavDashboard' = $btnNavDashboard
        'btnNavBasicOpt' = $btnNavBasicOpt
        'btnNavAdvanced' = $btnNavAdvanced
        'btnNavGames' = $btnNavGames
        'btnNavOptions' = $btnNavOptions
        'btnNavBackup' = $btnNavBackup
        'btnNavLog' = $btnNavLog
        'panelDashboard' = $panelDashboard
        'panelBasicOpt' = $panelBasicOpt
        'panelAdvanced' = $panelAdvanced
        'panelGames' = $panelGames
        'panelOptions' = $panelOptions
        'panelBackup' = $panelBackup
        'panelLog' = $panelLog
        'btnAdvancedNetwork' = $btnAdvancedNetwork
        'btnAdvancedSystem' = $btnAdvancedSystem
        'btnAdvancedServices' = $btnAdvancedServices
        'btnInstalledGames' = $btnInstalledGames
        'btnSaveSettings' = $btnSaveSettings
        'btnLoadSettings' = $btnLoadSettings
        'btnResetSettings' = $btnResetSettings
        'btnSearchGames' = $btnSearchGames
        'btnAddGameFolder' = $btnAddGameFolder
        'btnCustomSearch' = $btnCustomSearch
        'btnInstalledGamesDash' = $btnInstalledGamesDash
        'btnSearchGamesPanel' = $btnSearchGamesPanel
        'btnAddGameFolderPanel' = $btnAddGameFolderPanel
        'btnCustomSearchPanel' = $btnCustomSearchPanel
        'btnAddGameFolderDash' = $btnAddGameFolderDash
        'btnCustomSearchDash' = $btnCustomSearchDash
        'btnOptimizeSelected' = $btnOptimizeSelected
        'btnImportOptions' = $btnImportOptions
        'btnChooseBackupFolder' = $btnChooseBackupFolder
        'cmbOptionsLanguage' = $cmbOptionsLanguage
        'btnOptimizeGame' = $btnOptimizeGame
        'btnDashQuickOptimize' = $btnDashQuickOptimize
        'btnBasicSystem' = $btnBasicSystem
        'btnBasicNetwork' = $btnBasicNetwork
        'btnBasicGaming' = $btnBasicGaming
        'btnSystemInfo' = $btnSystemInfo
        'expanderServices' = $expanderServices
        'expanderNetworkTweaks' = $expanderNetworkTweaks
        'expanderSystemOptimizations' = $expanderSystemOptimizations
        'expanderServiceManagement' = $expanderServiceManagement
        'chkAutoOptimize' = $chkAutoOptimize
        'chkGamesAutoOptimize' = $chkGamesAutoOptimize
        'chkAutoBackup' = $chkAutoBackup
        'LogBox' = $global:LogBox
    }

    $missingControls = @()
    $availableControls = @()

    foreach ($controlName in $criticalControls.Keys) {
        $control = $criticalControls[$controlName]
        if ($control -eq $null) {
            $missingControls += $controlName
            Log "MISSING CONTROL: $controlName is null - event handlers will be skipped" 'Warning'
        }
        else {
            $availableControls += $controlName
        }
    }

    Log "STARTUP CONTROL VALIDATION COMPLETE" 'Info'
    Log "Available controls: $($availableControls.Count)/$($criticalControls.Count)" 'Info'

    if ($missingControls.Count -gt 0) {
        Log "MISSING CONTROLS DETECTED: $($missingControls.Count) controls not found" 'Warning'
        Log "Missing controls: $($missingControls -join ', ')" 'Warning'
        Log "Suggestions for fixing missing controls:" 'Info'

        foreach ($missing in $missingControls) {
            switch -Wildcard ($missing) {
                'btn*' { Log "  * Add <Button x:Name=`"$missing`" .../> to XAML" 'Info' }
                'chk*' { Log "  * Add <CheckBox x:Name=`"$missing`" .../> to XAML" 'Info' }
                'panel*' { Log "  * Add <StackPanel x:Name=`"$missing`" .../> to XAML" 'Info' }
                'LogBox' { Log "  * Add <TextBox x:Name=`"LogBox`" .../> to XAML for logging" 'Info' }
                'expanderServices' { Log "  * Add <Expander x:Name=`"expanderServices`" Header=`"Service Management`" .../> to XAML" 'Info' }
                'btnSystemInfo' { Log "  * Add <Button x:Name=`"btnSystemInfo`" Content=`"System Info`" .../> for system information" 'Info' }
                '*Optimize*' { Log "  * Add <Button x:Name=`"$missing`" .../> for optimization functionality" 'Info' }
                default { Log "  * Add control with x:Name=`"$missing`" to XAML" 'Info' }
            }
        }

        try {
            $message = "⚠️ STARTUP VALIDATION: $($missingControls.Count) UI controls are missing.`n`nMissing: $($missingControls -join ', ')`n`nThe application will continue to run, but some features may not work properly.`n`nCheck the Activity Log for detailed fix suggestions."
            if ([System.Windows.MessageBox] -and $form) {
                [System.Windows.MessageBox]::Show($message, 'Startup Control Validation', 'OK', 'Warning')
            }
            else {
                Log "UI feedback not available - continuing with console logging only" 'Info'
            }
        }
        catch {
            Log "Could not display UI feedback for missing controls: $($_.Exception.Message)" 'Warning'
        }

        return $false
    }

    Log "[OK] All critical controls found and bound successfully" 'Success'
    return $true
}

$SettingsPath = Get-SafeConfigPath 'koala-settings.cfg'

# ---------- UI Cloning and Mirroring Helpers (moved forward for availability) ----------
function Clone-UIElement {
    param(
        [Parameter(Mandatory = $true)]
        [System.Windows.UIElement]
        $Element
    )

    try {
        $xaml = [System.Windows.Markup.XamlWriter]::Save($Element)
        $stringReader = New-Object System.IO.StringReader $xaml
        $xmlReader = [System.Xml.XmlReader]::Create($stringReader)
        $clone = [Windows.Markup.XamlReader]::Load($xmlReader)
        $xmlReader.Close()
        $stringReader.Close()
        return $clone
    }
    catch {
        Write-Verbose "Clone-UIElement failed: $($_.Exception.Message)"
        return $null
    }
}


function Copy-TagValue {
    param($Value)

    if (-not $Value) { return $Value }

    if ($Value -is [System.Management.Automation.PSObject]) {
        $hashtable = [ordered]@{}
        foreach ($property in $Value.PSObject.Properties) {
            $hashtable[$property.Name] = $property.Value
        }
        return [PSCustomObject]$hashtable
    }

    return $Value
}

function New-ClonedTextBlock {
    param([System.Windows.Controls.TextBlock]$Source)

    $clone = New-Object System.Windows.Controls.TextBlock
    try { $clone.Text = $Source.Text } catch { }
    try { if ($Source.Foreground) { $clone.Foreground = $Source.Foreground.Clone() } } catch { }
    try { $clone.FontStyle = $Source.FontStyle } catch { }
    try { $clone.FontWeight = $Source.FontWeight } catch { }
    try { $clone.FontSize = $Source.FontSize } catch { }
    try { $clone.Margin = $Source.Margin } catch { }
    try { $clone.HorizontalAlignment = $Source.HorizontalAlignment } catch { }
    try { $clone.TextWrapping = $Source.TextWrapping } catch { }
    try { $clone.FontFamily = $Source.FontFamily } catch { }
    try { $clone.TextAlignment = $Source.TextAlignment } catch { }
    return $clone
}

function New-ClonedCheckBox {
    param([System.Windows.Controls.CheckBox]$Source)

    $clone = New-Object System.Windows.Controls.CheckBox
    try { $clone.Content = $Source.Content } catch { }
    try { if ($Source.Foreground) { $clone.Foreground = $Source.Foreground.Clone() } } catch { }
    try { $clone.FontWeight = $Source.FontWeight } catch { }
    try { $clone.FontSize = $Source.FontSize } catch { }
    try { $clone.Margin = $Source.Margin } catch { }
    try { $clone.Padding = $Source.Padding } catch { }
    try { $clone.HorizontalAlignment = $Source.HorizontalAlignment } catch { }
    try { $clone.IsChecked = $Source.IsChecked } catch { }
    try { $clone.ToolTip = $Source.ToolTip } catch { }

    try {
        $clone.Tag = Copy-TagValue -Value $Source.Tag
    }
    catch {
        Write-Verbose "Failed to copy checkbox Tag value: $($_.Exception.Message)"
    }

    return $clone
}

function Copy-ChildElement {
    param([System.Windows.UIElement]$Source)

    if (-not $Source) { return $null }

    $typeName = $Source.GetType().Name

    switch ($typeName) {
        'TextBlock' { return New-ClonedTextBlock -Source $Source }
        'CheckBox'  { return New-ClonedCheckBox -Source $Source }
        'StackPanel' {
            $stackClone = New-Object System.Windows.Controls.StackPanel
            try { $stackClone.Orientation = $Source.Orientation } catch { }
            try { $stackClone.Margin = $Source.Margin } catch { }

            foreach ($child in $Source.Children) {
                $clonedChild = Copy-ChildElement -Source $child
                if ($clonedChild) {
                    $stackClone.Children.Add($clonedChild)
                }
            }

            return $stackClone
        }
        default { return Clone-UIElement -Element $Source }
    }
}

function Update-GameListMirrors {
    if (-not $script:PrimaryGameListPanel -or -not $script:DashboardGameListPanel) { return }

    try {
        $script:DashboardGameListPanel.Children.Clear()
        foreach ($child in $script:PrimaryGameListPanel.Children) {
            if ($child -is [System.Windows.Controls.TextBlock]) {
                $clonedText = New-ClonedTextBlock -Source $child
                if ($clonedText) { $script:DashboardGameListPanel.Children.Add($clonedText) }
                continue
            }

            if ($child -is [System.Windows.Controls.Border]) {
                $borderClone = New-Object System.Windows.Controls.Border
                try { $borderClone.Background = if ($child.Background) { $child.Background.Clone() } else { $null } } catch { }
                try { $borderClone.BorderBrush = if ($child.BorderBrush) { $child.BorderBrush.Clone() } else { $null } } catch { }
                try { $borderClone.BorderThickness = $child.BorderThickness } catch { }
                try { $borderClone.CornerRadius = $child.CornerRadius } catch { }
                try { $borderClone.Margin = $child.Margin } catch { }
                try { $borderClone.Padding = $child.Padding } catch { }

                if ($child.Child) {
                    $clonedChild = Copy-ChildElement -Source $child.Child
                    if ($clonedChild) { $borderClone.Child = $clonedChild }
                }

                $script:DashboardGameListPanel.Children.Add($borderClone)
                continue
            }

            $fallback = Clone-UIElement -Element $child
            if ($fallback) {
                $script:DashboardGameListPanel.Children.Add($fallback)
            }
        }
    }
    catch {
        Write-Verbose "Update-GameListMirrors failed: $($_.Exception.Message)"
    }
}


# Resolve a color-like value (string, brush, PSObject) to a usable color string.
function Get-ColorStringFromValue {
    param([object]$ColorValue)

    if ($null -eq $ColorValue) { return $null }

    if ($ColorValue -is [string]) { return $ColorValue }

    if ($ColorValue -is [System.Windows.Media.Color]) {
        return $ColorValue.ToString()
    }

    if ($ColorValue -is [System.Windows.Media.Brush]) {
        try { return $ColorValue.ToString() } catch { return $null }
    }

    if ($ColorValue -is [System.Management.Automation.PSObject]) {
        foreach ($propName in 'Brush','Color','Value','Hex','Text','Background','Primary') {
            if ($ColorValue.PSObject.Properties[$propName]) {
                $resolved = Get-ColorStringFromValue $ColorValue.$propName
                if (-not [string]::IsNullOrWhiteSpace($resolved)) { return $resolved }
            }
        }

        if ($ColorValue.PSObject.BaseObject -ne $ColorValue) {
            $resolved = Get-ColorStringFromValue $ColorValue.PSObject.BaseObject
            if (-not [string]::IsNullOrWhiteSpace($resolved)) { return $resolved }
        }

        try { return $ColorValue.ToString() } catch { return $null }
    }

    if ($ColorValue -is [System.Collections.IDictionary]) {
        foreach ($propName in 'Brush','Color','Value','Hex','Text','Background','Primary') {
            if ($ColorValue.Contains($propName)) {
                $resolved = Get-ColorStringFromValue $ColorValue[$propName]
                if (-not [string]::IsNullOrWhiteSpace($resolved)) { return $resolved }
            }
        }
    }

    if ($ColorValue -is [System.Array]) {
        $length = $ColorValue.Length
        if ($length -eq 4) {
            $bytes = @()
            foreach ($item in $ColorValue) { $bytes += [byte]$item }
            $color = [System.Windows.Media.Color]::FromArgb($bytes[0], $bytes[1], $bytes[2], $bytes[3])
            return $color.ToString()
        } elseif ($length -eq 3) {
            $bytes = @()
            foreach ($item in $ColorValue) { $bytes += [byte]$item }
            $color = [System.Windows.Media.Color]::FromRgb($bytes[0], $bytes[1], $bytes[2])
            return $color.ToString()
        }
    }

    if ($ColorValue -is [System.ValueType]) {
        return $ColorValue.ToString()
    }

    try { return [string]$ColorValue } catch { return $null }
}

# Normalize theme tables so color values resolve to reusable brush instances.
function Normalize-ThemeColorTable {
    param([hashtable]$Theme)

    if (-not $Theme) { return $Theme }

    foreach ($key in @($Theme.Keys)) {
        $value = $Theme[$key]

        if ($null -eq $value) { continue }

        if ($value -is [string]) {
            $stringBrush = $null
            try {
                $stringBrush = New-SolidColorBrushSafe $value
            }
            catch {
                $stringBrush = $null
            }

            if ($stringBrush -is [System.Windows.Media.Brush]) {
                $Theme[$key] = $stringBrush
                continue
            }

            continue
        }

        if ($value -is [bool]) { continue }

        if ($value -is [System.Windows.Media.Brush]) {
            try {
                if ($value -is [System.Windows.Freezable] -and -not $value.IsFrozen) {
                    $value.Freeze()
                }
            }
            catch {
                Write-Verbose "Normalize-ThemeColorTable: Failed to freeze brush for key '$key'"
            }
            continue
        }

        if ($value -is [int] -or $value -is [double] -or $value -is [decimal]) { continue }

        $resolved = Get-ColorStringFromValue $value
        if (-not [string]::IsNullOrWhiteSpace($resolved)) {
            $Theme[$key] = $resolved
        }
    }

    return $Theme
}


# Creates a cloneable brush instance from a variety of incoming values.
function Resolve-BrushInstance {
    param([object]$BrushCandidate)

    if ($null -eq $BrushCandidate) { return $null }

    $current = $BrushCandidate
    $previous = $null

    while ($current -is [System.Management.Automation.PSObject] -and $current -ne $previous) {
        $previous = $current
        $current = $current.PSObject.BaseObject
    }

    if ($current -is [System.Windows.Media.Brush]) {
        try {
            $clone = if ($current -is [System.Windows.Freezable]) { $current.Clone() } else { $current }
            if ($clone -is [System.Windows.Freezable] -and -not $clone.IsFrozen) {
                $clone.Freeze()
            }
            return $clone
        }
        catch {
            return $current
        }
    }

    if ($current -is [string]) {
        return New-SolidColorBrushSafe $current
    }

    $resolved = Get-ColorStringFromValue $current
    if ($resolved) {
        return New-SolidColorBrushSafe $resolved
    }

    return $null
}


# Creates a frozen SolidColorBrush from a color-like value when possible.
function New-SolidColorBrushSafe {
    param([Parameter(ValueFromPipeline = $true)][object]$ColorValue)

    if ($null -eq $ColorValue) { return $null }

    $existingBrush = Resolve-BrushInstance $ColorValue
    if ($existingBrush -is [System.Windows.Media.SolidColorBrush]) {
        return $existingBrush
    }

    if ($existingBrush -is [System.Windows.Media.Brush]) {
        try {
            $colorText = $existingBrush.ToString()
            if (-not [string]::IsNullOrWhiteSpace($colorText)) {
                $colorCandidate = [System.Windows.Media.ColorConverter]::ConvertFromString($colorText)
                if ($colorCandidate -is [System.Windows.Media.Color]) {
                    $fromBrush = New-Object System.Windows.Media.SolidColorBrush $colorCandidate
                    $fromBrush.Freeze()
                    return $fromBrush
                }
            }
        }
        catch {
            Write-Verbose "Failed to coerce brush value '$existingBrush' to SolidColorBrush: $($_.Exception.Message)"
        }
    }

    if ($ColorValue -is [System.Windows.Media.Color]) {
        $brushFromColor = New-Object System.Windows.Media.SolidColorBrush $ColorValue
        $brushFromColor.Freeze()
        return $brushFromColor
    }

    $resolvedValue = Get-ColorStringFromValue $ColorValue
    if ([string]::IsNullOrWhiteSpace($resolvedValue)) { return $null }

    $converter = Get-SharedBrushConverter
    if ($converter) {
        try {
            $converted = $converter.ConvertFromString($resolvedValue)
            $convertedBrush = Resolve-BrushInstance $converted
            if ($convertedBrush -is [System.Windows.Media.SolidColorBrush]) {
                return $convertedBrush
            }
        }
        catch {
            Write-Verbose "BrushConverter could not convert '$resolvedValue' to SolidColorBrush: $($_.Exception.Message)"
        }
    }

    try {
        $color = [System.Windows.Media.ColorConverter]::ConvertFromString($resolvedValue)
        if ($color -is [System.Windows.Media.Color]) {
            $brush = New-Object System.Windows.Media.SolidColorBrush $color
            $brush.Freeze()
            return $brush
        }
    }
    catch {
        Write-Verbose "Failed to convert '$resolvedValue' to SolidColorBrush: $($_.Exception.Message)"
    }

    return $null
}


function Get-SharedBrushConverter {
    if (-not $script:SharedBrushConverter -or $script:SharedBrushConverter.GetType().FullName -ne 'System.Windows.Media.BrushConverter') {
        $script:SharedBrushConverter = [System.Windows.Media.BrushConverter]::new()
    }

    return $script:SharedBrushConverter
}

function Set-ShapeFillSafe {
    param(
        [object]$Shape,
        [object]$Value
    )

    if (-not $Shape) { return }

    try {
        Set-BrushPropertySafe -Target $Shape -Property 'Fill' -Value $Value -AllowTransparentFallback
    }
    catch {
        Write-Verbose "Set-ShapeFillSafe failed: $($_.Exception.Message)"
    }
}

# Centralized helper to assign Brush-like theme values to WPF dependency properties.
function Set-BrushPropertySafe {
    param(
        [Parameter(Mandatory = $true)][object]$Target,
        [Parameter(Mandatory = $true)][string]$Property,
        [object]$Value,
        [switch]$AllowTransparentFallback
    )

    if (-not $Target) { return }
    if ([string]::IsNullOrWhiteSpace($Property)) { return }

    $resolvedValue = $Value
    $previousValue = $null
    while ($resolvedValue -is [System.Management.Automation.PSObject] -and $resolvedValue -ne $previousValue) {
        $previousValue = $resolvedValue
        $resolvedValue = $resolvedValue.PSObject.BaseObject
    }

    $brush = Resolve-BrushInstance $resolvedValue
    if (-not $brush) {
        $brush = New-SolidColorBrushSafe $resolvedValue
    }

    $previousBrush = $null
    while ($brush -is [System.Management.Automation.PSObject] -and $brush -ne $previousBrush) {
        $previousBrush = $brush
        $brush = $brush.PSObject.BaseObject
    }

    if ($brush -is [System.Windows.Media.Brush]) {
        try {
            if ($brush -is [System.Windows.Freezable] -and $brush.IsFrozen) {
                $Target.$Property = $brush.Clone()
            }
            else {
                $Target.$Property = $brush
            }
            return
        }
        catch {
            Write-Verbose "Set-BrushPropertySafe: failed to apply resolved brush to property '$Property' on $($Target.GetType().Name): $($_.Exception.Message)"
        }
    }

    $colorString = Get-ColorStringFromValue $resolvedValue
    if (-not [string]::IsNullOrWhiteSpace($colorString)) {
        $converter = Get-SharedBrushConverter
        if ($converter) {
            try {
                $converted = $converter.ConvertFromString($colorString)
                $convertedBrush = Resolve-BrushInstance $converted
                if (-not $convertedBrush) {
                    $convertedBrush = New-SolidColorBrushSafe $converted
                }

                if ($convertedBrush -is [System.Windows.Media.Brush]) {
                    if ($convertedBrush -is [System.Windows.Freezable] -and $convertedBrush.IsFrozen) {
                        $Target.$Property = $convertedBrush.Clone()
                    }
                    else {
                        $Target.$Property = $convertedBrush
                    }
                    return
                }
            }
            catch {
                Write-Verbose "Set-BrushPropertySafe: converter could not produce brush for '$colorString': $($_.Exception.Message)"
            }
        }

        if ($AllowTransparentFallback) {
            try {
                $fallbackBrush = New-SolidColorBrushSafe $colorString
                if ($fallbackBrush) {
                    $Target.$Property = $fallbackBrush
                    return
                }
            }
            catch {
                Write-Verbose "Set-BrushPropertySafe: fallback conversion failed for '$colorString': $($_.Exception.Message)"
            }
        }
    }

    if ($AllowTransparentFallback) {
        try {
            $transparent = [System.Windows.Media.Brushes]::Transparent
            if ($transparent -is [System.Windows.Freezable] -and $transparent.IsFrozen) {
                $Target.$Property = $transparent.Clone()
            }
            else {
                $Target.$Property = $transparent
            }
        }
        catch {
            Write-Verbose "Set-BrushPropertySafe: unable to apply transparent fallback for property '$Property' on $($Target.GetType().Name): $($_.Exception.Message)"
        }
    }
}


function Convert-ToBrushResource {
    param(
        [object]$Value,
        [switch]$AllowTransparentFallback
    )

    if ($null -eq $Value) { return $null }

    $probe = New-Object System.Windows.Controls.Border

    try {
        if ($AllowTransparentFallback) {
            Set-BrushPropertySafe -Target $probe -Property 'Background' -Value $Value -AllowTransparentFallback
        }
        else {
            Set-BrushPropertySafe -Target $probe -Property 'Background' -Value $Value
        }
    }
    catch {
        return $null
    }

    $result = $probe.Background
    if ($null -eq $result) { return $null }

    if ($result -is [System.Windows.Freezable]) {
        try {
            $clone = $result.Clone()
            if ($clone -is [System.Windows.Freezable] -and -not $clone.IsFrozen) {
                $clone.Freeze()
            }
            return $clone
        }
        catch {
            return $result
        }
    }

    return $result
}


function Normalize-BrushResources {
    param(
        [System.Windows.ResourceDictionary]$Resources,
        [string[]]$Keys,
        [switch]$AllowTransparentFallback
    )

    if (-not $Resources) { return }

    $targetKeys = @()
    if ($Keys -and $Keys.Count -gt 0) {
        $targetKeys = $Keys
    }
    else {
        $targetKeys = @($Resources.Keys)
    }

    foreach ($key in $targetKeys) {
        if (-not $Resources.Contains($key)) { continue }

        $resourceValue = $Resources[$key]
        if ($resourceValue -is [System.Windows.Media.Brush]) { continue }

        $normalizedBrush = if ($AllowTransparentFallback) {
            Convert-ToBrushResource -Value $resourceValue -AllowTransparentFallback
        }
        else {
            Convert-ToBrushResource -Value $resourceValue
        }

        if ($normalizedBrush -is [System.Windows.Media.Brush]) {
            $Resources[$key] = $normalizedBrush
            continue
        }

        if ($AllowTransparentFallback) {
            $Resources[$key] = [System.Windows.Media.Brushes]::Transparent
        }
        else {
            Write-Verbose "Normalize-BrushResources skipped '$key' due to unresolved brush value"
        }
    }
}


function Normalize-ElementBrushProperties {
    param([System.Windows.DependencyObject]$Element)

    if ($null -eq $Element) { return }

    $brushPropertyNames = @(
        'Background',
        'Foreground',
        'BorderBrush',
        'SelectionBrush',
        'CaretBrush',
        'Stroke',
        'Fill',
        'OpacityMask',
        'SelectionForeground',
        'HighlightBrush'
    )

    foreach ($propertyName in $brushPropertyNames) {
        $propertyInfo = $null
        try { $propertyInfo = $Element.GetType().GetProperty($propertyName) } catch { $propertyInfo = $null }
        if (-not $propertyInfo -or -not $propertyInfo.CanRead -or -not $propertyInfo.CanWrite) { continue }

        $currentValue = $null
        try { $currentValue = $propertyInfo.GetValue($Element, $null) } catch { $currentValue = $null }
        if ($null -eq $currentValue) { continue }
        if ($currentValue -is [System.Windows.Media.Brush]) { continue }

        Set-BrushPropertySafe -Target $Element -Property $propertyName -Value $currentValue -AllowTransparentFallback
    }
}


function Normalize-VisualTreeBrushes {
    param([System.Windows.DependencyObject]$Root)

    if ($null -eq $Root) { return }

    $visited = New-Object 'System.Collections.Generic.HashSet[int]'
    $stack = New-Object System.Collections.Stack
    $stack.Push($Root)

    while ($stack.Count -gt 0) {
        $current = $stack.Pop()
        if ($current -isnot [System.Windows.DependencyObject]) { continue }

        $hash = $null
        try { $hash = [System.Runtime.CompilerServices.RuntimeHelpers]::GetHashCode($current) } catch { $hash = $null }
        if ($hash -eq $null) { continue }
        if (-not $visited.Add($hash)) { continue }

        Normalize-ElementBrushProperties -Element $current

        $childCount = 0
        try { $childCount = [System.Windows.Media.VisualTreeHelper]::GetChildrenCount($current) } catch { $childCount = 0 }

        for ($i = 0; $i -lt $childCount; $i++) {
            $child = $null
            try { $child = [System.Windows.Media.VisualTreeHelper]::GetChild($current, $i) } catch { $child = $null }
            if ($child) { $stack.Push($child) }
        }

        try {
            foreach ($logicalChild in [System.Windows.LogicalTreeHelper]::GetChildren($current)) {
                if ($logicalChild -is [System.Windows.DependencyObject]) {
                    $stack.Push($logicalChild)
                }
            }
        }
        catch {
            # Ignore logical tree traversal issues
        }
    }
}


# ---------- Theme and Styling Helpers (moved forward for availability) ----------
function Resolve-ControlType {
    param(
        [object]$ControlType
    )

    if ($ControlType -is [Type]) {
        return $ControlType
    }

    if (-not $ControlType) {
        return $null
    }

    $typeName = $null
    if ($ControlType -is [string]) {
        $typeName = $ControlType.Trim()
    }
    else {
        try { $typeName = $ControlType.ToString() } catch { $typeName = $null }
    }

    if (-not $typeName) {
        return $null
    }

    if ($typeName.StartsWith('[') -and $typeName.EndsWith(']')) {
        $typeName = $typeName.Trim('[', ']')
    }

    $knownTypes = @{
        'System.Windows.Controls.Button' = [System.Windows.Controls.Button]
        'System.Windows.Controls.ComboBox' = [System.Windows.Controls.ComboBox]
        'System.Windows.Controls.TextBlock' = [System.Windows.Controls.TextBlock]
        'System.Windows.Controls.Label' = [System.Windows.Controls.Label]
        'System.Windows.Controls.Border' = [System.Windows.Controls.Border]
        'System.Windows.Controls.Primitives.ScrollBar' = [System.Windows.Controls.Primitives.ScrollBar]
    }

    if ($knownTypes.ContainsKey($typeName)) {
        return $knownTypes[$typeName]
    }

    $resolvedType = $null
    try { $resolvedType = [Type]::GetType($typeName, $false) } catch { $resolvedType = $null }
    if ($resolvedType) { return $resolvedType }

    try { $resolvedType = [Type]::GetType("$typeName, PresentationFramework", $false) } catch { $resolvedType = $null }
    return $resolvedType
}

function Find-AllControlsOfType {
    param(
        [System.Windows.DependencyObject]$Parent,
        [object]$ControlType,
        [ref]$Collection
    )

    if (-not $Parent -or -not $Collection) {
        return
    }
<<<<<<< HEAD

    if ($null -eq $Collection.Value) {
        $Collection.Value = @()
    }

    $resolvedType = Resolve-ControlType -ControlType $ControlType
    if (-not $resolvedType) {
        return
    }

    if ($Parent -is $resolvedType) {
        $Collection.Value += $Parent
    }

    $childCandidates = [System.Collections.ArrayList]::new()

    $childCollections = @()

    foreach ($collectionProperty in 'Children','Items','Controls','Inlines','RowDefinitions','ColumnDefinitions','Blocks') {
        $value = $null
        try { $value = $Parent.$collectionProperty } catch { $value = $null }
        if ($value) { $childCollections += ,$value }
    }

    foreach ($collection in $childCollections) {
        if (-not $collection) { continue }
        foreach ($child in $collection) {
            if ($child -is [System.Windows.DependencyObject]) {
                [void]$childCandidates.Add($child)
            }
        }
    }

    foreach ($propertyName in 'Content','Child') {
        if ($Parent.PSObject.Properties[$propertyName]) {
            $value = $Parent.$propertyName
            if ($value -is [System.Windows.DependencyObject]) {
                [void]$childCandidates.Add($value)
            }
        }
    }

    if ($Parent -is [System.Windows.DependencyObject]) {
        $visualCount = 0
        try { $visualCount = [System.Windows.Media.VisualTreeHelper]::GetChildrenCount($Parent) } catch { $visualCount = 0 }

        for ($index = 0; $index -lt $visualCount; $index++) {
            $visualChild = $null
            try { $visualChild = [System.Windows.Media.VisualTreeHelper]::GetChild($Parent, $index) } catch { $visualChild = $null }

=======

    $resolvedType = Resolve-ControlType -ControlType $ControlType
    if (-not $resolvedType) {
        return
    }

    if ($Parent -is $resolvedType) {
        $Collection.Value += $Parent
    }

    $childCandidates = $null
    try {
        $childCandidates = [System.Collections.ArrayList]::new()
    }
    catch {
        $childCandidates = [System.Collections.Generic.List[object]]::new()
    }

    try {
        $children = $Parent.Children
    }
    catch {
        $children = $null
    }

    if (-not $childCandidates) {
        $childCandidates = [System.Collections.Generic.List[object]]::new()
    }

    if ($children) {
        foreach ($child in $children) {
            if ($child -is [System.Windows.DependencyObject]) {
                [void]$childCandidates.Add($child)
            }
        }
    }

    if ($Parent.PSObject.Properties['Content']) {
        $content = $Parent.Content
        if ($content -is [System.Windows.DependencyObject]) {
            [void]$childCandidates.Add($content)
        }
    }

    if ($Parent.PSObject.Properties['Child']) {
        $singleChild = $Parent.Child
        if ($singleChild -is [System.Windows.DependencyObject]) {
            [void]$childCandidates.Add($singleChild)
        }
    }

    if ($Parent -is [System.Windows.DependencyObject]) {
        $visualCount = 0
        try { $visualCount = [System.Windows.Media.VisualTreeHelper]::GetChildrenCount($Parent) } catch { $visualCount = 0 }
        for ($i = 0; $i -lt $visualCount; $i++) {
            $visualChild = $null
            try { $visualChild = [System.Windows.Media.VisualTreeHelper]::GetChild($Parent, $i) } catch { $visualChild = $null }
>>>>>>> 1148c931
            if ($visualChild -is [System.Windows.DependencyObject]) {
                [void]$childCandidates.Add($visualChild)
            }
        }
    }

        try {
            foreach ($logicalChild in [System.Windows.LogicalTreeHelper]::GetChildren($Parent)) {
                if ($logicalChild -is [System.Windows.DependencyObject]) {
                    [void]$childCandidates.Add($logicalChild)
                }
            }
        }
        catch {
            # Ignore logical tree issues
        }
    }

    foreach ($childCandidate in $childCandidates) {
<<<<<<< HEAD
        if ($null -ne $childCandidate) {
            Find-AllControlsOfType -Parent $childCandidate -ControlType $resolvedType -Collection $Collection
        }
=======
        Find-AllControlsOfType -Parent $childCandidate -ControlType $resolvedType -Collection $Collection
>>>>>>> 1148c931
    }
}

function Set-StackPanelChildSpacing {
    param(
        [System.Windows.Controls.StackPanel]$Panel,
        [double]$Spacing
    )

    if (-not $Panel -or -not $Panel.Children) {
        return
    }

    $count = $Panel.Children.Count
    if ($count -le 1) {
        return
    }

    for ($index = 0; $index -lt $count; $index++) {
        $child = $Panel.Children[$index]
        if ($child -isnot [System.Windows.FrameworkElement]) {
            continue
        }

        $margin = if ($child.Margin) { $child.Margin } else { [System.Windows.Thickness]::new(0) }
        $newMargin = [System.Windows.Thickness]::new($margin.Left, $margin.Top, $margin.Right, $margin.Bottom)

        if ($Panel.Orientation -eq [System.Windows.Controls.Orientation]::Horizontal) {
            if ($index -lt $count - 1) {
                if ($newMargin.Right -lt $Spacing) {
                    $newMargin.Right = $Spacing
                }
            }
            elseif ($newMargin.Right -ne 0) {
                $newMargin.Right = 0
            }
        }
        else {
            if ($index -lt $count - 1) {
                if ($newMargin.Bottom -lt $Spacing) {
                    $newMargin.Bottom = $Spacing
                }
            }
            elseif ($newMargin.Bottom -ne 0) {
                $newMargin.Bottom = 0
            }
        }

        $child.Margin = $newMargin
    }
}


function Set-GridColumnSpacing {
    param(
        [System.Windows.Controls.Grid]$Grid,
        [double]$Spacing
    )

    if (-not $Grid -or -not $Grid.Children -or $Spacing -le 0) { return }

    foreach ($child in $Grid.Children) {
        if ($child -isnot [System.Windows.FrameworkElement]) { continue }

        $columnIndex = [System.Windows.Controls.Grid]::GetColumn($child)
        if ($columnIndex -le 0) { continue }

        $margin = $child.Margin
        if (-not $margin) {
            $margin = [System.Windows.Thickness]::new(0)
        }

        $newMargin = [System.Windows.Thickness]::new($margin.Left, $margin.Top, $margin.Right, $margin.Bottom)
        if ($newMargin.Left -lt $Spacing) {
            $newMargin.Left = $Spacing
        }

        $child.Margin = $newMargin
    }
}

function Initialize-LayoutSpacing {
    param(
        [System.Windows.DependencyObject]$Root
    )

    if (-not $Root) { return }

    $stackPanels = New-Object System.Collections.ArrayList
    Find-AllControlsOfType -Parent $Root -ControlType ([System.Windows.Controls.StackPanel]) -Collection ([ref]$stackPanels)

    foreach ($panel in $stackPanels) {
        if (-not $panel.Tag) { continue }

        $tagText = $panel.Tag.ToString()
        $match = [regex]::Match($tagText, 'Spacing\s*:\s*(?<value>-?[0-9]+(?:\.[0-9]+)?)')
        if (-not $match.Success) { continue }

        $valueText = $match.Groups['value'].Value
        $spacing = 0.0
        if (-not [double]::TryParse($valueText, [System.Globalization.NumberStyles]::Float, [System.Globalization.CultureInfo]::InvariantCulture, [ref]$spacing)) {
            continue
        }

        Set-StackPanelChildSpacing -Panel $panel -Spacing $spacing
        $panel.Tag = $null
    }

    $grids = New-Object System.Collections.ArrayList
    Find-AllControlsOfType -Parent $Root -ControlType ([System.Windows.Controls.Grid]) -Collection ([ref]$grids)

    foreach ($grid in $grids) {
        if (-not $grid.Tag) { continue }

        $tagText = $grid.Tag.ToString()
        $match = [regex]::Match($tagText, 'ColumnSpacing\s*:\s*(?<value>-?[0-9]+(?:\.[0-9]+)?)')
        if (-not $match.Success) { continue }

        $valueText = $match.Groups['value'].Value
        $spacing = 0.0
        if (-not [double]::TryParse($valueText, [System.Globalization.NumberStyles]::Float, [System.Globalization.CultureInfo]::InvariantCulture, [ref]$spacing)) {
            continue
        }

        Set-GridColumnSpacing -Grid $grid -Spacing $spacing
        $grid.Tag = $null
    }
}

function Get-XamlDuplicateNames {
    param(
        [Parameter(Mandatory = $true)][string]$Xaml
    )

    $pattern = [regex]'\b(?:x:)?Name\s*=\s*"([^"]+)"'
    $occurrences = @()
    $lineNumber = 1

    foreach ($line in $Xaml -split "`r?`n") {
        foreach ($match in $pattern.Matches($line)) {
            $occurrences += [pscustomobject]@{
                Name     = $match.Groups[1].Value
                Line     = $lineNumber
                LineText = $line.Trim()
            }
        }

        $lineNumber++
    }

    return $occurrences |
        Group-Object -Property Name |
        Where-Object { $_.Count -gt 1 } |
        ForEach-Object {
            [pscustomobject]@{
                Name        = $_.Name
                Occurrences = $_.Group
            }
        }
}

function Test-XamlNameUniqueness {
    param(
        [Parameter(Mandatory = $true)][string]$Xaml
    )

    $duplicates = Get-XamlDuplicateNames -Xaml $Xaml
    if (-not $duplicates -or $duplicates.Count -eq 0) {
        return
    }

    Write-Host 'Duplicate x:Name/Name values detected in XAML:' -ForegroundColor Red
    foreach ($duplicate in $duplicates) {
        foreach ($occurrence in $duplicate.Occurrences) {
            $lineInfo = if ($occurrence.Line -gt 0) { "line $($occurrence.Line)" } else { 'unknown line' }
            Write-Host ("  {0} ({1}): {2}" -f $duplicate.Name, $lineInfo, $occurrence.LineText) -ForegroundColor Red
        }
    }

    throw "Duplicate element names detected in XAML content."
}

function Get-XamlDuplicateNames {
    param(
        [Parameter(Mandatory = $true)][string]$Xaml
    )

    $pattern = [regex]'\b(?:x:)?Name\s*=\s*"([^"]+)"'
    $occurrences = @()
    $lineNumber = 1

    foreach ($line in $Xaml -split "`r?`n") {
        foreach ($match in $pattern.Matches($line)) {
            $occurrences += [pscustomobject]@{
                Name     = $match.Groups[1].Value
                Line     = $lineNumber
                LineText = $line.Trim()
            }
        }

        $lineNumber++
    }

    return $occurrences |
        Group-Object -Property Name |
        Where-Object { $_.Count -gt 1 } |
        ForEach-Object {
            [pscustomobject]@{
                Name        = $_.Name
                Occurrences = $_.Group
            }
        }
}

function Test-XamlNameUniqueness {
    param(
        [Parameter(Mandatory = $true)][string]$Xaml
    )

    $duplicates = Get-XamlDuplicateNames -Xaml $Xaml
    if (-not $duplicates -or $duplicates.Count -eq 0) {
        return
    }

    Write-Host 'Duplicate x:Name/Name values detected in XAML:' -ForegroundColor Red
    foreach ($duplicate in $duplicates) {
        foreach ($occurrence in $duplicate.Occurrences) {
            $lineInfo = if ($occurrence.Line -gt 0) { "line $($occurrence.Line)" } else { 'unknown line' }
            Write-Host ("  {0} ({1}): {2}" -f $duplicate.Name, $lineInfo, $occurrence.LineText) -ForegroundColor Red
        }
    }

    throw "Duplicate element names detected in XAML content."
}

function Apply-FallbackThemeColors {
    param(
        [System.Windows.DependencyObject]$Element,
        [hashtable]$Colors
    )

    if (-not $Element -or -not $Colors) {
        return
    }

    try {
        $elementType = $Element.GetType().Name

        switch ($elementType) {
            'Window' {
                if ($Colors.ContainsKey('Background')) {
                    Set-BrushPropertySafe -Target $Element -Property 'Background' -Value $Colors.Background
                }
            }
            'Border' {
                if ($Colors.ContainsKey('Secondary')) {
                    Set-BrushPropertySafe -Target $Element -Property 'Background' -Value $Colors.Secondary
                }
            }
            'TextBlock' {
                if ($Colors.ContainsKey('Text')) {
                    Set-BrushPropertySafe -Target $Element -Property 'Foreground' -Value $Colors.Text
                }
            }
            'Label' {
                if ($Colors.ContainsKey('Text')) {
                    Set-BrushPropertySafe -Target $Element -Property 'Foreground' -Value $Colors.Text
                }
            }
            'Button' {
                if ($Colors.ContainsKey('Primary')) {
                    Set-BrushPropertySafe -Target $Element -Property 'Background' -Value $Colors.Primary
                }
                Set-BrushPropertySafe -Target $Element -Property 'Foreground' -Value 'White'
            }
        }

        if ($Element -is [System.Windows.Controls.Panel]) {
            foreach ($child in $Element.Children) {
                Apply-FallbackThemeColors -Element $child -Colors $Colors
            }
        } elseif ($Element -is [System.Windows.Controls.ContentControl]) {
            $content = $Element.Content
            if ($content -is [System.Windows.DependencyObject]) {
                Apply-FallbackThemeColors -Element $content -Colors $Colors
            }
        } elseif ($Element -is [System.Windows.Controls.Decorator]) {
            if ($Element.Child -is [System.Windows.DependencyObject]) {
                Apply-FallbackThemeColors -Element $Element.Child -Colors $Colors
            }
        }
    } catch {
        Write-Verbose ("Apply-FallbackThemeColors skipped: {0}" -f $_.Exception.Message)
    }

    # Ignore errors in fallback theming to avoid breaking the UI
}

function Update-AllUIElementsRecursively {
    [CmdletBinding()]
    param(
        [Parameter(Mandatory)]
        [System.Windows.DependencyObject]$Element,
        [Parameter(Mandatory)]
        [hashtable]$Colors
    )

    if (-not $Element -or -not $Colors) {
        return
    }

    $typeName = $Element.GetType().Name

    switch ($typeName) {
        'Window' {
            if ($Colors.ContainsKey('Background')) {
                Set-BrushPropertySafe -Target $Element -Property 'Background' -Value $Colors.Background
            }
            if ($Colors.ContainsKey('Primary') -and $Element.BorderBrush) {
                Set-BrushPropertySafe -Target $Element -Property 'BorderBrush' -Value $Colors.Primary -AllowTransparentFallback
            }
        }
        'Border' {
            if ($Colors.ContainsKey('Secondary')) {
                Set-BrushPropertySafe -Target $Element -Property 'Background' -Value $Colors.Secondary
            } elseif ($Colors.ContainsKey('Background')) {
                Set-BrushPropertySafe -Target $Element -Property 'Background' -Value $Colors.Background -AllowTransparentFallback
            }

            if ($Colors.ContainsKey('Primary')) {
                Set-BrushPropertySafe -Target $Element -Property 'BorderBrush' -Value $Colors.Primary -AllowTransparentFallback
            }
        }
        'GroupBox' {
            if ($Colors.ContainsKey('Secondary')) {
                Set-BrushPropertySafe -Target $Element -Property 'Background' -Value $Colors.Secondary
            }
            if ($Colors.ContainsKey('Text')) {
                Set-BrushPropertySafe -Target $Element -Property 'Foreground' -Value $Colors.Text
            }
            if ($Colors.ContainsKey('Primary')) {
                Set-BrushPropertySafe -Target $Element -Property 'BorderBrush' -Value $Colors.Primary -AllowTransparentFallback
            }
        }
        'StackPanel' {
            if ($Colors.ContainsKey('Secondary')) {
                Set-BrushPropertySafe -Target $Element -Property 'Background' -Value $Colors.Secondary
            } elseif ($Colors.ContainsKey('Background')) {
                Set-BrushPropertySafe -Target $Element -Property 'Background' -Value $Colors.Background -AllowTransparentFallback
            }
        }
        'Grid' {
            if ($Colors.ContainsKey('Secondary')) {
                Set-BrushPropertySafe -Target $Element -Property 'Background' -Value $Colors.Secondary
            } elseif ($Colors.ContainsKey('Background')) {
                Set-BrushPropertySafe -Target $Element -Property 'Background' -Value $Colors.Background -AllowTransparentFallback
            }
        }
        'WrapPanel' {
            if ($Colors.ContainsKey('Secondary')) {
                Set-BrushPropertySafe -Target $Element -Property 'Background' -Value $Colors.Secondary
            } elseif ($Colors.ContainsKey('Background')) {
                Set-BrushPropertySafe -Target $Element -Property 'Background' -Value $Colors.Background -AllowTransparentFallback
            }
        }
        'DockPanel' {
            if ($Colors.ContainsKey('Secondary')) {
                Set-BrushPropertySafe -Target $Element -Property 'Background' -Value $Colors.Secondary
            } elseif ($Colors.ContainsKey('Background')) {
                Set-BrushPropertySafe -Target $Element -Property 'Background' -Value $Colors.Background -AllowTransparentFallback
            }
        }
        'TabControl' {
            if ($Colors.ContainsKey('Background')) {
                Set-BrushPropertySafe -Target $Element -Property 'Background' -Value $Colors.Background
            }
            if ($Colors.ContainsKey('Primary')) {
                Set-BrushPropertySafe -Target $Element -Property 'BorderBrush' -Value $Colors.Primary -AllowTransparentFallback
            }
        }
        'TabItem' {
            if ($Colors.ContainsKey('Secondary')) {
                Set-BrushPropertySafe -Target $Element -Property 'Background' -Value $Colors.Secondary
            }
            if ($Colors.ContainsKey('Text')) {
                Set-BrushPropertySafe -Target $Element -Property 'Foreground' -Value $Colors.Text
            }
            if ($Colors.ContainsKey('Primary')) {
                Set-BrushPropertySafe -Target $Element -Property 'BorderBrush' -Value $Colors.Primary -AllowTransparentFallback
            }
        }
        'Expander' {
            if ($Colors.ContainsKey('Secondary')) {
                Set-BrushPropertySafe -Target $Element -Property 'Background' -Value $Colors.Secondary
            }
            if ($Colors.ContainsKey('Text')) {
                Set-BrushPropertySafe -Target $Element -Property 'Foreground' -Value $Colors.Text
            }
            if ($Element.Header -is [System.Windows.Controls.TextBlock] -and $Colors.ContainsKey('Text')) {
                Set-BrushPropertySafe -Target $Element.Header -Property 'Foreground' -Value $Colors.Text
            }
        }
        'TextBlock' {
            if ($Colors.ContainsKey('Text')) {
                Set-BrushPropertySafe -Target $Element -Property 'Foreground' -Value $Colors.Text
            }
        }
        'Label' {
            if ($Colors.ContainsKey('Text')) {
                Set-BrushPropertySafe -Target $Element -Property 'Foreground' -Value $Colors.Text
            }
            if ($Element.Background -and $Colors.ContainsKey('Secondary')) {
                Set-BrushPropertySafe -Target $Element -Property 'Background' -Value $Colors.Secondary
            }
        }
        'TextBox' {
            if ($Colors.ContainsKey('Secondary')) {
                Set-BrushPropertySafe -Target $Element -Property 'Background' -Value $Colors.Secondary
            }
            if ($Colors.ContainsKey('Text')) {
                Set-BrushPropertySafe -Target $Element -Property 'Foreground' -Value $Colors.Text
            }
            if ($Colors.ContainsKey('Primary')) {
                Set-BrushPropertySafe -Target $Element -Property 'BorderBrush' -Value $Colors.Primary -AllowTransparentFallback
            }
        }
        'ComboBox' {
            if ($Colors.ContainsKey('Secondary')) {
                Set-BrushPropertySafe -Target $Element -Property 'Background' -Value $Colors.Secondary
            }
            if ($Colors.ContainsKey('Text')) {
                Set-BrushPropertySafe -Target $Element -Property 'Foreground' -Value $Colors.Text
            }
            if ($Colors.ContainsKey('Primary')) {
                Set-BrushPropertySafe -Target $Element -Property 'BorderBrush' -Value $Colors.Primary -AllowTransparentFallback
            }
        }
        'ListBox' {
            if ($Colors.ContainsKey('Secondary')) {
                Set-BrushPropertySafe -Target $Element -Property 'Background' -Value $Colors.Secondary
            }
            if ($Colors.ContainsKey('Text')) {
                Set-BrushPropertySafe -Target $Element -Property 'Foreground' -Value $Colors.Text
            }
            if ($Colors.ContainsKey('Primary')) {
                Set-BrushPropertySafe -Target $Element -Property 'BorderBrush' -Value $Colors.Primary -AllowTransparentFallback
            }
        }
        'ListView' {
            if ($Colors.ContainsKey('Secondary')) {
                Set-BrushPropertySafe -Target $Element -Property 'Background' -Value $Colors.Secondary
            }
            if ($Colors.ContainsKey('Text')) {
                Set-BrushPropertySafe -Target $Element -Property 'Foreground' -Value $Colors.Text
            }
            if ($Colors.ContainsKey('Primary')) {
                Set-BrushPropertySafe -Target $Element -Property 'BorderBrush' -Value $Colors.Primary -AllowTransparentFallback
            }
        }
        'CheckBox' {
            if ($Colors.ContainsKey('Text')) {
                Set-BrushPropertySafe -Target $Element -Property 'Foreground' -Value $Colors.Text
            }
            if ($Element.Background -and $Colors.ContainsKey('Secondary')) {
                Set-BrushPropertySafe -Target $Element -Property 'Background' -Value $Colors.Secondary
            }
        }
        'RadioButton' {
            if ($Colors.ContainsKey('Text')) {
                Set-BrushPropertySafe -Target $Element -Property 'Foreground' -Value $Colors.Text
            }
            if ($Element.Background -and $Colors.ContainsKey('Secondary')) {
                Set-BrushPropertySafe -Target $Element -Property 'Background' -Value $Colors.Secondary
            }
        }
        'Button' {
            if ($Element.Name -and $Element.Name -match 'btnNav') {
                if ($Element.Tag -eq 'Selected') {
                    if ($Colors.ContainsKey('SelectedBackground')) {
                        Set-BrushPropertySafe -Target $Element -Property 'Background' -Value $Colors.SelectedBackground -AllowTransparentFallback
                    } elseif ($Colors.ContainsKey('Primary')) {
                        Set-BrushPropertySafe -Target $Element -Property 'Background' -Value $Colors.Primary
                    }
                    if ($Colors.ContainsKey('SelectedForeground')) {
                        Set-BrushPropertySafe -Target $Element -Property 'Foreground' -Value $Colors.SelectedForeground -AllowTransparentFallback
                    } elseif ($Colors.ContainsKey('Text')) {
                        Set-BrushPropertySafe -Target $Element -Property 'Foreground' -Value $Colors.Text
                    }
                } else {
                    if ($Colors.ContainsKey('UnselectedBackground')) {
                        Set-BrushPropertySafe -Target $Element -Property 'Background' -Value $Colors.UnselectedBackground -AllowTransparentFallback
                    } elseif ($Colors.ContainsKey('Secondary')) {
                        Set-BrushPropertySafe -Target $Element -Property 'Background' -Value $Colors.Secondary
                    }
                    if ($Colors.ContainsKey('UnselectedForeground')) {
                        Set-BrushPropertySafe -Target $Element -Property 'Foreground' -Value $Colors.UnselectedForeground -AllowTransparentFallback
                    } elseif ($Colors.ContainsKey('Text')) {
                        Set-BrushPropertySafe -Target $Element -Property 'Foreground' -Value $Colors.Text
                    }
                }
                if ($Colors.ContainsKey('Primary')) {
                    Set-BrushPropertySafe -Target $Element -Property 'BorderBrush' -Value $Colors.Primary -AllowTransparentFallback
                }
            } else {
                if ($Colors.ContainsKey('Primary')) {
                    Set-BrushPropertySafe -Target $Element -Property 'Background' -Value $Colors.Primary
                    Set-BrushPropertySafe -Target $Element -Property 'BorderBrush' -Value $Colors.Primary -AllowTransparentFallback
                }
                if ($Colors.ContainsKey('Text')) {
                    Set-BrushPropertySafe -Target $Element -Property 'Foreground' -Value $Colors.Text
                } else {
                    Set-BrushPropertySafe -Target $Element -Property 'Foreground' -Value 'White'
                }
            }
        }
        'ProgressBar' {
            if ($Colors.ContainsKey('Secondary')) {
                Set-BrushPropertySafe -Target $Element -Property 'Background' -Value $Colors.Secondary
            }
            if ($Colors.ContainsKey('Primary')) {
                Set-BrushPropertySafe -Target $Element -Property 'Foreground' -Value $Colors.Primary
                Set-BrushPropertySafe -Target $Element -Property 'BorderBrush' -Value $Colors.Primary -AllowTransparentFallback
            }
        }
        'Slider' {
            if ($Colors.ContainsKey('Secondary')) {
                Set-BrushPropertySafe -Target $Element -Property 'Background' -Value $Colors.Secondary
            }
            if ($Colors.ContainsKey('Primary')) {
                Set-BrushPropertySafe -Target $Element -Property 'Foreground' -Value $Colors.Primary
                Set-BrushPropertySafe -Target $Element -Property 'BorderBrush' -Value $Colors.Primary -AllowTransparentFallback
            }
        }
        'Menu' {
            if ($Colors.ContainsKey('Secondary')) {
                Set-BrushPropertySafe -Target $Element -Property 'Background' -Value $Colors.Secondary
            }
            if ($Colors.ContainsKey('Text')) {
                Set-BrushPropertySafe -Target $Element -Property 'Foreground' -Value $Colors.Text
            }
        }
        'MenuItem' {
            if ($Colors.ContainsKey('Secondary')) {
                Set-BrushPropertySafe -Target $Element -Property 'Background' -Value $Colors.Secondary
            }
            if ($Colors.ContainsKey('Text')) {
                Set-BrushPropertySafe -Target $Element -Property 'Foreground' -Value $Colors.Text
            }
        }
        'ScrollViewer' {
            if ($Colors.ContainsKey('Background')) {
                Set-BrushPropertySafe -Target $Element -Property 'Background' -Value $Colors.Background
            }
        }
    }

    try {
        $Element.InvalidateVisual()
    } catch {
        Write-Verbose ("Update-AllUIElementsRecursively: InvalidateVisual skipped: {0}" -f $_.Exception.Message)
    }

    if ($Element -is [System.Windows.Controls.Panel]) {
        foreach ($child in $Element.Children) {
            Update-AllUIElementsRecursively -Element $child -Colors $Colors
        }
        return
    }

    if ($Element -is [System.Windows.Controls.ContentControl]) {
        $content = $Element.Content
        if ($content -is [System.Windows.DependencyObject]) {
            Update-AllUIElementsRecursively -Element $content -Colors $Colors
        }
        return
    }

    if ($Element -is [System.Windows.Controls.Decorator]) {
        if ($Element.Child -is [System.Windows.DependencyObject]) {
            Update-AllUIElementsRecursively -Element $Element.Child -Colors $Colors
        }
        return
    }

    if ($Element -is [System.Windows.Media.Visual]) {
        $childCount = [System.Windows.Media.VisualTreeHelper]::GetChildrenCount($Element)
        for ($i = 0; $i -lt $childCount; $i++) {
            $child = [System.Windows.Media.VisualTreeHelper]::GetChild($Element, $i)
            if ($child -is [System.Windows.DependencyObject]) {
                Update-AllUIElementsRecursively -Element $child -Colors $Colors
            }
        }
    }
}

function Update-ButtonStyles {
    [CmdletBinding()]
    param(
        [string]$Primary,
        [string]$Hover,
        [hashtable]$ThemeColors = $null
    )

    if (-not $form) {
        return
    }

    try {
        $buttons = @()
        Find-AllControlsOfType -Parent $form -ControlType 'System.Windows.Controls.Button' -Collection ([ref]$buttons)

        foreach ($button in $buttons) {
            if ($button.Style -and $form.Resources.Contains('ModernButton') -and $button.Style -eq $form.Resources['ModernButton']) {
                if ($Primary) {
                    Set-BrushPropertySafe -Target $button -Property 'Background' -Value $Primary
                    Set-BrushPropertySafe -Target $button -Property 'BorderBrush' -Value $Primary -AllowTransparentFallback
                }
                if ($ThemeColors -and $ThemeColors.ContainsKey('Text')) {
                    Set-BrushPropertySafe -Target $button -Property 'Foreground' -Value $ThemeColors.Text
                } else {
                    Set-BrushPropertySafe -Target $button -Property 'Foreground' -Value 'White'
                }
            }

            if ($Hover) {
                try {
                    $hoverBrush = New-SolidColorBrushSafe $Hover
                    if ($hoverBrush) {
                        $button.Resources['HoverBackground'] = $hoverBrush
                    }
                } catch {
                    Write-Verbose ("Update-ButtonStyles: Hover brush skipped: {0}" -f $_.Exception.Message)
                }
            }
        }
    } catch {
        $errorMessage = 'Error updating button styles: {0}' -f $_.Exception.Message
        Log $errorMessage 'Warning'
    }
}

function Update-ComboBoxStyles {
    [CmdletBinding()]
    param(
        [string]$Background,
        [string]$Foreground,
        [string]$Border,
        [string]$ThemeName = 'OptimizerDark',
        [hashtable]$ThemeColors = $null
    )

    if (-not $form) {
        return
    }

    try {
        if (-not $ThemeColors) {
            $ThemeColors = Get-ThemeColors -ThemeName $ThemeName
        }
        if ($ThemeColors) {
            $ThemeColors = Normalize-ThemeColorTable $ThemeColors
        }

        $actualBackground = if ($ThemeColors -and $ThemeColors.ContainsKey('Secondary')) { $ThemeColors.Secondary } else { $Background }
        $actualForeground = if ($ThemeColors -and $ThemeColors.ContainsKey('Text')) { $ThemeColors.Text } else { $Foreground }
        $actualBorder = if ($ThemeColors -and $ThemeColors.ContainsKey('Primary')) { $ThemeColors.Primary } else { $Border }

        $comboBoxes = @()
        Find-AllControlsOfType -Parent $form -ControlType 'System.Windows.Controls.ComboBox' -Collection ([ref]$comboBoxes)

        foreach ($combo in $comboBoxes) {
            if ($actualBackground) {
                Set-BrushPropertySafe -Target $combo -Property 'Background' -Value $actualBackground
            }
            if ($actualForeground) {
                Set-BrushPropertySafe -Target $combo -Property 'Foreground' -Value $actualForeground
            }
            if ($actualBorder) {
                Set-BrushPropertySafe -Target $combo -Property 'BorderBrush' -Value $actualBorder -AllowTransparentFallback
            }

            foreach ($item in $combo.Items) {
                if ($item -is [System.Windows.Controls.ComboBoxItem]) {
                    if ($actualBackground) {
                        Set-BrushPropertySafe -Target $item -Property 'Background' -Value $actualBackground
                    }
                    if ($actualForeground) {
                        Set-BrushPropertySafe -Target $item -Property 'Foreground' -Value $actualForeground
                    }
                }
            }

            try {
                $combo.InvalidateVisual()
                $combo.UpdateLayout()
            } catch {
                Write-Verbose ("Update-ComboBoxStyles: refresh skipped: {0}" -f $_.Exception.Message)
            }
        }
    } catch {
        $errorMessage = 'Error updating ComboBox styles: {0}' -f $_.Exception.Message
        Log $errorMessage 'Warning'
    }
}

function Update-TextStyles {
    [CmdletBinding()]
    param(
        [string]$Foreground,
        [string]$Header,
        [string]$ThemeName = 'OptimizerDark',
        [hashtable]$ThemeColors = $null
    )

    if (-not $form) {
        return
    }

    try {
        if (-not $ThemeColors) {
            $ThemeColors = Get-ThemeColors -ThemeName $ThemeName
        }
        if ($ThemeColors) {
            $ThemeColors = Normalize-ThemeColorTable $ThemeColors
        }

        $textColor = if ($ThemeColors -and $ThemeColors.ContainsKey('Text')) { $ThemeColors.Text } else { $Foreground }
        $headerColor = if ($ThemeColors -and $ThemeColors.ContainsKey('Accent')) { $ThemeColors.Accent } else { $Header }

        $textBlocks = @()
        Find-AllControlsOfType -Parent $form -ControlType 'System.Windows.Controls.TextBlock' -Collection ([ref]$textBlocks)
        foreach ($textBlock in $textBlocks) {
            if ($textBlock.Tag -eq 'AccentText') { continue }

            $target = if ($textBlock.Style -and $form.Resources.Contains('HeaderText') -and $textBlock.Style -eq $form.Resources['HeaderText']) {
                $headerColor
            } else {
                $textColor
            }

            if ($target) {
                Set-BrushPropertySafe -Target $textBlock -Property 'Foreground' -Value $target
            }
        }

        $labels = @()
        Find-AllControlsOfType -Parent $form -ControlType 'System.Windows.Controls.Label' -Collection ([ref]$labels)
        foreach ($label in $labels) {
            if ($textColor) {
                Set-BrushPropertySafe -Target $label -Property 'Foreground' -Value $textColor
            }
        }
    } catch {
        $errorMessage = 'Error updating text styles: {0}' -f $_.Exception.Message
        Log $errorMessage 'Warning'
    }
}

function Update-ThemeColorPreview {
    [CmdletBinding()]
    param(
        [string]$ThemeName,
        [hashtable]$ThemeColors = $null
    )

    if (-not $previewBg -or -not $previewPrimary -or -not $previewHover -or -not $previewText) {
        return
    }

    try {
        if (-not $ThemeColors) {
            if ($ThemeName -eq 'Custom' -and $global:CustomThemeColors) {
                $ThemeColors = $global:CustomThemeColors
            } else {
                $ThemeColors = Get-ThemeColors -ThemeName $ThemeName
            }
        }

        if (-not $ThemeColors) {
            return
        }

        $ThemeColors = Normalize-ThemeColorTable $ThemeColors

        $bgBrush = if ($ThemeColors.ContainsKey('Background')) { New-SolidColorBrushSafe $ThemeColors.Background } else { $null }
        $primaryBrush = if ($ThemeColors.ContainsKey('Primary')) { New-SolidColorBrushSafe $ThemeColors.Primary } else { $null }
        $hoverBrush = if ($ThemeColors.ContainsKey('Hover')) { New-SolidColorBrushSafe $ThemeColors.Hover } else { $null }
        $textBrush = if ($ThemeColors.ContainsKey('Text')) { New-SolidColorBrushSafe $ThemeColors.Text } else { $null }

        if ($bgBrush) { $previewBg.Fill = $bgBrush.Clone() }
        if ($primaryBrush) { $previewPrimary.Fill = $primaryBrush.Clone() }
        if ($hoverBrush) { $previewHover.Fill = $hoverBrush.Clone() }
        if ($textBrush) { $previewText.Fill = $textBrush.Clone() }

        if ($previewBgCustom -and $bgBrush) { $previewBgCustom.Fill = $bgBrush.Clone() }
        if ($previewPrimaryCustom -and $primaryBrush) { $previewPrimaryCustom.Fill = $primaryBrush.Clone() }
        if ($previewHoverCustom -and $hoverBrush) { $previewHoverCustom.Fill = $hoverBrush.Clone() }
        if ($previewTextCustom -and $textBrush) { $previewTextCustom.Fill = $textBrush.Clone() }

        if ($ThemeName -eq 'Custom' -and $global:CustomThemeColors) {
            if ($txtCustomBg) { $txtCustomBg.Text = $global:CustomThemeColors.Background }
            if ($txtCustomPrimary) { $txtCustomPrimary.Text = $global:CustomThemeColors.Primary }
            if ($txtCustomHover) { $txtCustomHover.Text = $global:CustomThemeColors.Hover }
            if ($txtCustomText) { $txtCustomText.Text = $global:CustomThemeColors.Text }
        }

        if ($ThemeColors.ContainsKey('Name')) {
            Log ("Farb-Vorschau für '{0}' aktualisiert" -f $ThemeColors.Name) 'Info'
        }
    } catch {
        Log ("Fehler bei Farb-Vorschau: {0}" -f $_.Exception.Message) 'Warning'
    }
}

function Apply-ThemeColors {
    [CmdletBinding(DefaultParameterSetName='ByTheme')]
    param(
        [Parameter(ParameterSetName='ByTheme')]
        [string]$ThemeName = 'OptimizerDark',
        [Parameter(ParameterSetName='ByCustom')]
        [string]$Background,
        [Parameter(ParameterSetName='ByCustom')]
        [string]$Primary,
        [Parameter(ParameterSetName='ByCustom')]
        [string]$Hover,
        [Parameter(ParameterSetName='ByCustom')]
        [string]$Foreground,
        [Parameter(ParameterSetName='__AllParameterSets')]
        [switch]$IsFallback
    )

    try {
        if (-not $form) {
            Log 'UI-Formular nicht verfügbar, Theme kann nicht angewendet werden.' 'Error'
            return
        }

        if ($PSCmdlet.ParameterSetName -eq 'ByCustom') {
            $colors = (Get-ThemeColors -ThemeName 'OptimizerDark').Clone()
            $colors['Name'] = 'Custom Theme'

            if ($PSBoundParameters.ContainsKey('Background') -and -not [string]::IsNullOrWhiteSpace($Background)) {
                $colors['Background'] = $Background
                $colors['Secondary'] = $Background
                $colors['SidebarBg'] = $Background
                $colors['HeaderBg'] = $Background
                $colors['LogBg'] = $Background
            }

            if ($PSBoundParameters.ContainsKey('Primary') -and -not [string]::IsNullOrWhiteSpace($Primary)) {
                $colors['Primary'] = $Primary
                $colors['Accent'] = $Primary
            }

            if ($PSBoundParameters.ContainsKey('Hover') -and -not [string]::IsNullOrWhiteSpace($Hover)) {
                $colors['Hover'] = $Hover
            }

            if ($PSBoundParameters.ContainsKey('Foreground') -and -not [string]::IsNullOrWhiteSpace($Foreground)) {
                $colors['Text'] = $Foreground
                $colors['TextSecondary'] = $Foreground
            }
        } else {
            $colors = Get-ThemeColors -ThemeName $ThemeName
            if (-not $colors) {
                throw "Theme '$ThemeName' wurde nicht gefunden."
            }
        }

        $colors = Normalize-ThemeColorTable $colors
        $appliedThemeName = if ($colors.ContainsKey('Name')) { $colors.Name } else { $ThemeName }

        $form.Dispatcher.Invoke([Action]{
            if ($colors.ContainsKey('Background')) {
                Set-BrushPropertySafe -Target $form -Property 'Background' -Value $colors.Background
            }
            Update-AllUIElementsRecursively -Element $form -Colors $colors
        }, [System.Windows.Threading.DispatcherPriority]::Render)

        Update-ButtonStyles -Primary $colors.Primary -Hover $colors.Hover -ThemeColors $colors
        Update-ComboBoxStyles -Background $colors.Secondary -Foreground $colors.Text -Border $colors.Primary -ThemeName $appliedThemeName -ThemeColors $colors
        Update-TextStyles -Foreground $colors.Text -Header $colors.Accent -ThemeName $appliedThemeName -ThemeColors $colors

        Normalize-VisualTreeBrushes -Root $form

        $global:CurrentTheme = $appliedThemeName
        Update-ThemeColorPreview -ThemeName $appliedThemeName -ThemeColors $colors

        if ($global:CurrentPanel -eq 'Advanced' -and $global:CurrentAdvancedSection) {
            try {
                $form.Dispatcher.BeginInvoke([Action]{
                    Set-ActiveAdvancedSectionButton -Section $global:CurrentAdvancedSection -CurrentTheme $appliedThemeName
                }, [System.Windows.Threading.DispatcherPriority]::Background) | Out-Null
            } catch {
                Log "Could not refresh advanced section highlight: $($_.Exception.Message)" 'Warning'
            }
        }

        Log ("[OK] Theme '{0}' erfolgreich angewendet." -f $appliedThemeName) 'Success'
    } catch {
        Log ("❌ Fehler beim Theme-Wechsel: {0}" -f $_.Exception.Message) 'Error'

        $shouldAttemptFallback = -not $IsFallback -and ($PSCmdlet.ParameterSetName -ne 'ByTheme' -or $ThemeName -ne 'OptimizerDark')

        if ($shouldAttemptFallback) {
            try {
                Log 'Versuche Fallback-Theme (OptimizerDark)...' 'Warning'
                Apply-ThemeColors -ThemeName 'OptimizerDark' -IsFallback
            } catch {
                Log 'KRITISCHER FEHLER: Kein Theme kann angewendet werden.' 'Error'
            }
        } elseif (-not $IsFallback) {
            Log 'KRITISCHER FEHLER: Kein Theme kann angewendet werden.' 'Error'
        }
    }
}

function Switch-Theme {
    [CmdletBinding()]
    param(
        [string]$ThemeName
    )

    if ([string]::IsNullOrWhiteSpace($ThemeName)) {
        Log 'Theme-Name ist leer, verwende Standard.' 'Warning'
        $ThemeName = 'OptimizerDark'
    }

    if ($ThemeName -eq 'Custom') {
        if (-not $global:CustomThemeColors) {
            Log 'Kein benutzerdefiniertes Theme hinterlegt.' 'Warning'
            return
        }
        Apply-ThemeColors -ThemeName $ThemeName
        return
    }

    if (-not $global:ThemeDefinitions.ContainsKey($ThemeName)) {
        Log ("Theme '{0}' nicht gefunden, wechsle zu OptimizerDark." -f $ThemeName) 'Warning'
        $ThemeName = 'OptimizerDark'
    }

    if (${function:Apply-ThemeColors}) {
        Apply-ThemeColors -ThemeName $ThemeName
    } else {
        Log 'Apply-ThemeColors Funktion nicht verfügbar - Theme kann nicht angewendet werden.' 'Error'
    }
}

# Log functions moved to top of script to fix call order issues

# ---------- WinMM Timer (1ms precision) ----------
if (-not ([System.Management.Automation.PSTypeName]'WinMM').Type) {
    try {
        Add-Type @'
using System;
using System.Runtime.InteropServices;
public static class WinMM {
    [DllImport("winmm.dll", EntryPoint="timeBeginPeriod")]
    public static extern uint timeBeginPeriod(uint uPeriod);
    [DllImport("winmm.dll", EntryPoint="timeEndPeriod")]
    public static extern uint timeEndPeriod(uint uPeriod);

}
'@ -ErrorAction Stop
    }
    catch {
        Write-Verbose "WinMM timer API not available: $($_.Exception.Message)"
    }
}

# ---------- Performance Monitoring API ----------
if (-not ([System.Management.Automation.PSTypeName]'PerfMon').Type) {
    try {
        Add-Type @'
using System;
using System.Runtime.InteropServices;
public static class PerfMon {
    [DllImport("kernel32.dll")]
    public static extern bool GetSystemTimes(out long idleTime, out long kernelTime, out long userTime);

    [DllImport("kernel32.dll")]
    public static extern bool GlobalMemoryStatusEx(ref MEMORYSTATUSEX lpBuffer);

    [StructLayout(LayoutKind.Sequential)]
    public struct MEMORYSTATUSEX {  // Memory structure with ullTotalPhys and ullAvailPhys for detailed monitoring
        public uint dwLength;
        public uint dwMemoryLoad;
        public ulong ullTotalPhys;
        public ulong ullAvailPhys;
        public ulong ullTotalPageFile;
        public ulong ullAvailPageFile;
        public ulong ullTotalVirtual;
        public ulong ullAvailVirtual;
        public ulong ullAvailExtendedVirtual;

    }
}
'@ -ErrorAction Stop
    }
    catch {
        Write-Verbose "Performance monitoring API not available: $($_.Exception.Message)"
    }
}

# ---------- System Health Monitoring and Alerts ----------
$global:SystemHealthData = @{
    LastHealthCheck = $null
    HealthStatus = 'Not Run'
    HealthWarnings = @()
    HealthScore = $null
    Recommendations = @()
    Issues = @()
    Metrics = @{}
    LastResult = $null
}

function Get-SystemHealthStatus {
    try {
        $healthData = [ordered]@{
            LastHealthCheck   = Get-Date
            HealthStatus      = 'Good'
            HealthWarnings    = @()
            HealthScore       = 100
            Recommendations   = @()
            Issues            = @()
            Metrics           = @{}
            LastResult        = $null
        }

        try {
            $cpuInfo = Get-CimInstance -ClassName Win32_Processor -ErrorAction Stop
            $cpuLoad = ($cpuInfo | Measure-Object -Property LoadPercentage -Average).Average
            if ($cpuLoad -ne $null) {
                $cpuLoad = [math]::Round([double]$cpuLoad, 0)
                $healthData.Metrics['CpuLoadPercent'] = $cpuLoad
                if ($cpuLoad -gt 85) {
                    $healthData.HealthWarnings += 'High CPU load detected'
                    $healthData.Recommendations += 'Close background applications to reduce CPU usage'
                    $healthData.HealthScore -= 10
                }
            }
        }
        catch {
            Write-Verbose "CPU health check failed: $($_.Exception.Message)"
        }

        try {
            $osInfo = Get-CimInstance -ClassName Win32_OperatingSystem -ErrorAction Stop
            $totalMemory = [double]$osInfo.TotalVisibleMemorySize
            $freeMemory = [double]$osInfo.FreePhysicalMemory
            if ($totalMemory -gt 0) {
                $usedPercent = [math]::Round((($totalMemory - $freeMemory) / $totalMemory) * 100, 0)
                $healthData.Metrics['MemoryUsagePercent'] = $usedPercent
                if ($usedPercent -gt 85) {
                    $healthData.HealthWarnings += 'High RAM usage detected'
                    $healthData.Recommendations += 'Close unused applications to free up RAM'
                    $healthData.HealthScore -= 10
                }
            }
        }
        catch {
            Write-Verbose "Memory health check failed: $($_.Exception.Message)"
        }

        try {
            $systemDrive = (Get-Item -Path Env:SystemDrive).Value
            $driveInfo = Get-PSDrive -Name $systemDrive.TrimEnd(':') -ErrorAction Stop
            $freePercent = [math]::Round(($driveInfo.Free / $driveInfo.UsedAndFree) * 100, 0)
            $healthData.Metrics['SystemDriveFreePercent'] = $freePercent
            if ($freePercent -lt 15) {
                $healthData.HealthWarnings += 'Low free space on system drive'
                $healthData.Recommendations += 'Free up disk space on the system drive to ensure stable performance'
                $healthData.HealthScore -= 10
            }
        }
        catch {
            Write-Verbose "Disk space check failed: $($_.Exception.Message)"
        }

        try {
            $pendingUpdates = Get-CimInstance -Namespace root\cimv2 -ClassName Win32_QuickFixEngineering -ErrorAction Stop
            $lastUpdate = $pendingUpdates | Sort-Object -Property InstalledOn -Descending | Select-Object -First 1
            if ($lastUpdate -and $lastUpdate.InstalledOn) {
                $healthData.Metrics['LastUpdateInstalledOn'] = $lastUpdate.InstalledOn
            }
        }
        catch {
            Write-Verbose "Windows update check failed: $($_.Exception.Message)"
        }

        try {
            $gameMode = Get-ItemProperty -Path 'HKCU:\SOFTWARE\Microsoft\GameBar' -Name 'AllowAutoGameMode' -ErrorAction SilentlyContinue
            if (-not $gameMode -or $gameMode.AllowAutoGameMode -ne 1) {
                $healthData.HealthWarnings += 'Windows Game Mode is disabled'
                $healthData.Recommendations += 'Enable Windows Game Mode for improved gaming responsiveness'
                $healthData.HealthScore -= 5
            }
        }
        catch {
            Write-Verbose "Game Mode check failed: $($_.Exception.Message)"
        }

        try {
            $hwSch = Get-ItemProperty -Path 'HKLM:\SYSTEM\CurrentControlSet\Control\GraphicsDrivers' -Name 'HwSchMode' -ErrorAction SilentlyContinue
            if (-not $hwSch -or $hwSch.HwSchMode -ne 2) {
                $healthData.HealthWarnings += 'Hardware GPU scheduling is disabled'
                $healthData.Recommendations += 'Enable hardware GPU scheduling for lower latency'
                $healthData.HealthScore -= 5
            }
        }
        catch {
            Write-Verbose "Hardware scheduling check failed: $($_.Exception.Message)"
        }

        try {
            $networkAdapters = Get-CimInstance -ClassName Win32_NetworkAdapter -Filter 'NetEnabled=True' -ErrorAction Stop
            $activeAdapters = $networkAdapters | Where-Object { $_.NetConnectionStatus -eq 2 }
            $healthData.Metrics['ActiveNetworkAdapters'] = $activeAdapters.Count
            if ($activeAdapters.Count -eq 0) {
                $healthData.Issues += 'No active network connections detected'
                $healthData.Recommendations += 'Check network connectivity for online features'
                $healthData.HealthScore -= 20
            }
            elseif ($activeAdapters.Count -gt 2) {
                $healthData.HealthWarnings += 'Multiple active network adapters detected'
                $healthData.Recommendations += 'Disable unused network adapters to reduce latency'
                $healthData.HealthScore -= 5
            }
        }
        catch {
            Write-Verbose "Network health check failed: $($_.Exception.Message)"
        }

        if ($healthData.HealthScore -lt 0) { $healthData.HealthScore = 0 }

        if ($healthData.HealthScore -ge 90) {
            $healthData.HealthStatus = 'Excellent'
        }
        elseif ($healthData.HealthScore -ge 75) {
            $healthData.HealthStatus = 'Good'
        }
        elseif ($healthData.HealthScore -ge 60) {
            $healthData.HealthStatus = 'Fair'
        }
        elseif ($healthData.HealthScore -ge 40) {
            $healthData.HealthStatus = 'Poor'
        }
        else {
            $healthData.HealthStatus = 'Critical'
        }

        $healthData.LastResult = Get-Date
        return $healthData
    }
    catch {
        Log "Error performing system health check: $($_.Exception.Message)" 'Error'
        return @{
            OverallScore   = 0
            Issues         = @('Health check failed')
            Warnings       = @()
            Recommendations = @('Run as Administrator for complete health analysis')
            Status         = 'Unknown'
            Metrics        = @{}
        }
    }
}


function Update-SystemHealthSummary {
    try {
        $status = if ($global:SystemHealthData.HealthStatus) { $global:SystemHealthData.HealthStatus } else { 'Not Run' }
        $score = $global:SystemHealthData.HealthScore
        $lastRun = $global:SystemHealthData.LastHealthCheck

        $text = 'Not Run'
        $foreground = '#A6AACF'

        if ($status -eq 'Error') {
            $text = 'Error (see log)'
            $foreground = '#FF4444'
        }
        elseif ($lastRun) {
            $timeStamp = $lastRun.ToString('HH:mm')
            if ($score -ne $null) {
                $roundedScore = [Math]::Round([double]$score, 0)
                $text = '{0} ({1}% @ {2})' -f $status, [int]$roundedScore, $timeStamp
            }
            else {
                $text = '{0} (Last: {1})' -f $status, $timeStamp
            }

            switch ($status) {
                'Excellent' { $foreground = '#8F6FFF' }
                'Good' { $foreground = '#A7F3D0' }
                'Fair' { $foreground = '#A78BFA' }
                'Poor' { $foreground = '#FFA500' }
                'Critical' { $foreground = '#FF6B6B' }
                default { $foreground = '#A6AACF' }
            }
        }

        if ($lblDashSystemHealth) {
            $lblDashSystemHealth.Dispatcher.Invoke([Action]{
                $lblDashSystemHealth.Text = $text
                Set-BrushPropertySafe -Target $lblDashSystemHealth -Property 'Foreground' -Value $foreground
            })
        }
    }
    catch {
        Log "Error updating dashboard health summary: $($_.Exception.Message)" 'Warning'
    }
}


function Update-SystemHealthDisplay {
    param([switch]$RunCheck)

    try {
        if ($RunCheck) {
            $healthData = Get-SystemHealthStatus
            if ($healthData) {
                $timestamp = Get-Date
                $global:SystemHealthData.LastHealthCheck = $timestamp
                $global:SystemHealthData.HealthStatus = $healthData.HealthStatus
                $global:SystemHealthData.HealthScore = $healthData.HealthScore
                $global:SystemHealthData.HealthWarnings = $healthData.HealthWarnings
                $global:SystemHealthData.Recommendations = $healthData.Recommendations
                $global:SystemHealthData.Issues = $healthData.Issues
                $global:SystemHealthData.Metrics = $healthData.Metrics
                $global:SystemHealthData.LastResult = $healthData
                Log "Health check complete: $($healthData.HealthStatus) ($($healthData.HealthScore)% score)" 'Info'
            }
        }

        Update-SystemHealthSummary
        return $global:SystemHealthData
    }
    catch {
        $errorMessage = 'Error in Update-SystemHealthDisplay: {0}' -f $_.Exception.Message
        Log $errorMessage 'Error'
        $global:SystemHealthData.LastHealthCheck = Get-Date
        $global:SystemHealthData.HealthStatus = 'Error'
        $global:SystemHealthData.HealthScore = $null
        $global:SystemHealthData.HealthWarnings = @($errorMessage)
        $global:SystemHealthData.Recommendations = @()
        $global:SystemHealthData.Issues = @($errorMessage)
        $global:SystemHealthData.Metrics = @{}
        $global:SystemHealthData.LastResult = $null
        Update-SystemHealthSummary
        return $global:SystemHealthData
    }
}


function Show-SystemHealthDialog {
    try {
        [xml]$healthDialogXaml = @'
<Window xmlns="http://schemas.microsoft.com/winfx/2006/xaml/presentation"
        xmlns:x="http://schemas.microsoft.com/winfx/2006/xaml"
        Title="System Health Monitor"
        Width="750" Height="600"
        Background="#080716"
        WindowStartupLocation="CenterScreen"
        ResizeMode="CanResize">

  <Window.Resources>
    <SolidColorBrush x:Key="CardBackgroundBrush" Color="#14132B"/>
    <SolidColorBrush x:Key="CardBorderBrush" Color="#2F285A"/>
    <SolidColorBrush x:Key="AccentBrush" Color="#8F6FFF"/>
    <SolidColorBrush x:Key="PrimaryTextBrush" Color="#F5F3FF"/>
    <SolidColorBrush x:Key="SecondaryTextBrush" Color="#A9A5D9"/>
    <Style TargetType="TextBlock">
      <Setter Property="FontFamily" Value="Segoe UI"/>
      <Setter Property="Foreground" Value="{StaticResource PrimaryTextBrush}"/>
    </Style>
    <Style x:Key="DialogButton" TargetType="Button">
      <Setter Property="FontFamily" Value="Segoe UI"/>
      <Setter Property="FontSize" Value="12"/>
      <Setter Property="Foreground" Value="#120B22"/>
      <Setter Property="Background" Value="{StaticResource AccentBrush}"/>
      <Setter Property="BorderThickness" Value="0"/>
      <Setter Property="Padding" Value="14,6"/>
      <Setter Property="FontWeight" Value="SemiBold"/>
      <Setter Property="Cursor" Value="Hand"/>
      <Setter Property="HorizontalContentAlignment" Value="Center"/>
      <Setter Property="Template">
        <Setter.Value>
          <ControlTemplate TargetType="Button">
            <Border Background="{TemplateBinding Background}" CornerRadius="10">
              <ContentPresenter HorizontalAlignment="Center" VerticalAlignment="Center"/>
            </Border>
            <ControlTemplate.Triggers>
              <Trigger Property="IsMouseOver" Value="True">
                <Setter Property="Background" Value="#A78BFA"/>
              </Trigger>
              <Trigger Property="IsEnabled" Value="False">
                <Setter Property="Opacity" Value="0.4"/>
              </Trigger>
            </ControlTemplate.Triggers>
          </ControlTemplate>
        </Setter.Value>
      </Setter>
    </Style>
    <Style x:Key="SecondaryDialogButton" TargetType="Button" BasedOn="{StaticResource DialogButton}">
      <Setter Property="Background" Value="#1F1B3F"/>
      <Setter Property="Foreground" Value="{StaticResource PrimaryTextBrush}"/>
    </Style>
    <Style x:Key="WarningDialogButton" TargetType="Button" BasedOn="{StaticResource DialogButton}">
      <Setter Property="Background" Value="#FBBF24"/>
      <Setter Property="Foreground" Value="#1B1302"/>
    </Style>
  </Window.Resources>

  <Grid Margin="15">
    <Grid.RowDefinitions>
      <RowDefinition Height="Auto"/>
      <RowDefinition Height="Auto"/>
      <RowDefinition Height="*"/>
      <RowDefinition Height="Auto"/>
    </Grid.RowDefinitions>

    <Border Grid.Row="0" Background="{DynamicResource CardBackgroundBrush}" BorderBrush="{DynamicResource CardBorderBrush}" BorderThickness="2" CornerRadius="8" Padding="20" Margin="0,0,0,15">
      <Grid>
        <Grid.ColumnDefinitions>
          <ColumnDefinition Width="*"/>
          <ColumnDefinition Width="Auto"/>
        </Grid.ColumnDefinitions>

        <StackPanel Grid.Column="0">
          <TextBlock Text="System Health Monitor" Foreground="{DynamicResource AccentBrush}" FontWeight="Bold" FontSize="20"/>
          <TextBlock x:Name="lblHealthStatus" Text="Status: Unknown" Foreground="{DynamicResource PrimaryTextBrush}" FontSize="14" Margin="0,5,0,0"/>
          <TextBlock x:Name="lblHealthScore" Text="Health Score: 0%" Foreground="{DynamicResource PrimaryTextBrush}" FontSize="12" Margin="0,2,0,0"/>
        </StackPanel>

        <Button x:Name="btnRefreshHealth" Grid.Column="1" Content="🔄 Refresh" Width="100" Height="35"
                Background="{StaticResource CardBorderBrush}" Foreground="{DynamicResource PrimaryTextBrush}" BorderThickness="0" FontWeight="SemiBold"/>
      </Grid>
    </Border>

    <Border Grid.Row="1" Background="{DynamicResource CardBackgroundBrush}" BorderBrush="{DynamicResource CardBorderBrush}" BorderThickness="2" CornerRadius="8" Padding="15" Margin="0,0,0,15">
      <Grid>
        <Grid.ColumnDefinitions>
          <ColumnDefinition Width="*"/>
          <ColumnDefinition Width="*"/>
          <ColumnDefinition Width="*"/>
        </Grid.ColumnDefinitions>

        <StackPanel Grid.Column="0">
          <TextBlock Text="CPU Usage" Foreground="{DynamicResource PrimaryTextBrush}" FontSize="12" FontWeight="Bold"/>
          <TextBlock x:Name="lblCpuMetric" Text="--%" Foreground="{DynamicResource AccentBrush}" FontSize="14" Margin="0,2,0,0"/>
        </StackPanel>
        <StackPanel Grid.Column="1">
          <TextBlock Text="Memory Usage" Foreground="{DynamicResource PrimaryTextBrush}" FontSize="12" FontWeight="Bold"/>
          <TextBlock x:Name="lblMemoryMetric" Text="--%" Foreground="{DynamicResource AccentBrush}" FontSize="14" Margin="0,2,0,0"/>
        </StackPanel>
        <StackPanel Grid.Column="2" Visibility="Collapsed">
          <TextBlock Text="Disk Free Space" Foreground="{DynamicResource PrimaryTextBrush}" FontSize="12" FontWeight="Bold"/>
          <TextBlock x:Name="lblDiskMetric" Text="--%" Foreground="{DynamicResource AccentBrush}" FontSize="14" Margin="0,2,0,0"/>
        </StackPanel>
      </Grid>
    </Border>

    <Border Grid.Row="2" Background="{DynamicResource CardBackgroundBrush}" BorderBrush="{DynamicResource CardBorderBrush}" BorderThickness="2" CornerRadius="8" Padding="15">
      <Grid>
        <Grid.RowDefinitions>
          <RowDefinition Height="Auto"/>
          <RowDefinition Height="*"/>
          <RowDefinition Height="Auto"/>
          <RowDefinition Height="*"/>
        </Grid.RowDefinitions>

        <TextBlock Grid.Row="0" Text="Issues &amp; Warnings" Foreground="#FF6B6B" FontWeight="Bold" FontSize="14" Margin="0,0,0,10"/>
        <ScrollViewer Grid.Row="1" VerticalScrollBarVisibility="Auto" MaxHeight="150">
          <ListBox x:Name="lstIssues" Background="Transparent" BorderThickness="0" Foreground="{DynamicResource PrimaryTextBrush}" FontSize="11">
            <ListBox.ItemTemplate>
              <DataTemplate>
                <TextBlock Text="{Binding}" Foreground="#FF6B6B" Margin="5" TextWrapping="Wrap"/>
              </DataTemplate>
            </ListBox.ItemTemplate>
          </ListBox>
        </ScrollViewer>

        <TextBlock Grid.Row="2" Text="Recommendations" Foreground="{DynamicResource AccentBrush}" FontWeight="Bold" FontSize="14" Margin="0,15,0,10"/>
        <ScrollViewer Grid.Row="3" VerticalScrollBarVisibility="Auto">
          <ListBox x:Name="lstRecommendations" Background="Transparent" BorderThickness="0" Foreground="{DynamicResource PrimaryTextBrush}" FontSize="11">
            <ListBox.ItemTemplate>
              <DataTemplate>
                <Border Background="{DynamicResource CardBackgroundBrush}" BorderBrush="{DynamicResource CardBorderBrush}" BorderThickness="1" CornerRadius="3" Padding="8" Margin="2">
                  <TextBlock Text="{Binding}" Foreground="{DynamicResource SecondaryTextBrush}" TextWrapping="Wrap"/>
                </Border>
              </DataTemplate>
            </ListBox.ItemTemplate>
          </ListBox>
        </ScrollViewer>
      </Grid>
    </Border>

    <Border Grid.Row="3" Background="{DynamicResource CardBackgroundBrush}" BorderBrush="{DynamicResource CardBorderBrush}" BorderThickness="2" CornerRadius="8" Padding="10" Margin="0,15,0,0">
      <StackPanel Orientation="Horizontal" HorizontalAlignment="Center">
        <Button x:Name="btnOptimizeNow" Content="⚡ Quick Optimize" Width="140" Height="34" Style="{StaticResource DialogButton}" Margin="0,0,10,0"/>
        <Button x:Name="btnOpenTaskManager" Content="📊 Task Manager" Width="130" Height="34" Style="{StaticResource SecondaryDialogButton}" Margin="0,0,10,0"/>
        <Button x:Name="btnCloseHealth" Content="Close" Width="100" Height="34" Style="{StaticResource WarningDialogButton}"/>
      </StackPanel>
    </Border>
  </Grid>
</Window>
'@

        $reader = New-Object System.Xml.XmlNodeReader $healthDialogXaml
        $healthWindow = [Windows.Markup.XamlReader]::Load($reader)
        Initialize-LayoutSpacing -Root $healthWindow

        $lblHealthStatus = $healthWindow.FindName('lblHealthStatus')
        $lblHealthScore = $healthWindow.FindName('lblHealthScore')
        $lblCpuMetric = $healthWindow.FindName('lblCpuMetric')
        $lblMemoryMetric = $healthWindow.FindName('lblMemoryMetric')
        $lblDiskMetric = $healthWindow.FindName('lblDiskMetric')
        $lstIssues = $healthWindow.FindName('lstIssues')
        $lstRecommendations = $healthWindow.FindName('lstRecommendations')
        $btnRefreshHealth = $healthWindow.FindName('btnRefreshHealth')
        $btnOptimizeNow = $healthWindow.FindName('btnOptimizeNow')
        $btnOpenTaskManager = $healthWindow.FindName('btnOpenTaskManager')
        $btnCloseHealth = $healthWindow.FindName('btnCloseHealth')

        $updateDisplay = {
            param([bool]$RunCheck = $false)

            try {
                $data = Update-SystemHealthDisplay -RunCheck:$RunCheck
                if (-not $data -or -not $data.LastHealthCheck) {
                    $lblHealthStatus.Text = 'Status: Not Run'
                    $lblHealthScore.Text = 'Health Score: N/A'
                    $lblCpuMetric.Text = '--%'
                    $lblMemoryMetric.Text = '--%'
                    if ($lblDiskMetric) { $lblDiskMetric.Text = '--%' }
                    $lstIssues.ItemsSource = @()
                    $lstRecommendations.ItemsSource = @('Click Refresh to run a health check.')
                    return $null
                }

                $timestamp = $data.LastHealthCheck.ToString('g')
                $lblHealthStatus.Text = "Status: $($data.HealthStatus) (Last: $timestamp)"
                $lblHealthScore.Text = if ($data.HealthScore -ne $null) { "Health Score: $($data.HealthScore)%" } else { 'Health Score: N/A' }

                if ($data.Metrics.ContainsKey('CpuUsage') -and $data.Metrics.CpuUsage -ne $null) {
                    $lblCpuMetric.Text = "$($data.Metrics.CpuUsage)%"
                } else {
                    $lblCpuMetric.Text = '--%'
                }

                if ($data.Metrics.ContainsKey('MemoryUsage') -and $data.Metrics.MemoryUsage -ne $null) {
                    $lblMemoryMetric.Text = "$($data.Metrics.MemoryUsage)%"
                } else {
                    $lblMemoryMetric.Text = '--%'
                }

                $issues = @()
                if ($data.Issues) { $issues += $data.Issues }
                if ($data.HealthWarnings) { $issues += $data.HealthWarnings }
                $lstIssues.ItemsSource = $issues

                if ($data.Recommendations) {
                    $lstRecommendations.ItemsSource = $data.Recommendations
                } else {
                    $lstRecommendations.ItemsSource = @('No recommendations available. Great job!')
                }

                Log "System health dialog updated: $($data.HealthStatus)" 'Info'
                return $data
            }
            catch {
                Log "Error updating System Health dialog: $($_.Exception.Message)" 'Error'
                return $null
            }
        }.GetNewClosure()

        $btnRefreshHealth.Add_Click({
            param($sender, $args)

            $btnRefreshHealth.IsEnabled = $false
            try {
                Log 'Manual health check triggered from System Health dialog' 'Info'
                & $updateDisplay -RunCheck:$true | Out-Null
            }
            catch {
                Log "Health check refresh failed: $($_.Exception.Message)" 'Error'
                [System.Windows.MessageBox]::Show("Error running health check: $($_.Exception.Message)", 'Health Monitor', 'OK', 'Error') | Out-Null
            }
            finally {
                $btnRefreshHealth.IsEnabled = $true
            }
        }.GetNewClosure())

        $btnOptimizeNow.Add_Click({
            param($sender, $args)

            try {
                $command = Get-Command -Name 'Invoke-QuickOptimization' -ErrorAction SilentlyContinue
                if (-not $command) {
                    [System.Windows.MessageBox]::Show('Quick optimization is not available in the current session.', 'Quick Optimization', 'OK', 'Information') | Out-Null
                    return
                }

                Log 'Quick optimization requested from System Health dialog' 'Info'
                $result = & $command
                if ($result) {
                    Log 'Quick optimization completed successfully from health dialog' 'Success'
                } else {
                    Log 'Quick optimization finished without backend actions' 'Warning'
                }

                & $updateDisplay -RunCheck:$false | Out-Null
            }
            catch {
                Log "Quick optimization from health dialog failed: $($_.Exception.Message)" 'Error'
                [System.Windows.MessageBox]::Show("Could not run quick optimization: $($_.Exception.Message)", 'Quick Optimization', 'OK', 'Error') | Out-Null
            }
        }.GetNewClosure())

        $btnOpenTaskManager.Add_Click({
            param($sender, $args)

            try {
                Start-Process 'taskmgr.exe' -ErrorAction Stop
                Log 'Task Manager opened from System Health dialog' 'Info'
            }
            catch {
                Log "Task Manager launch failed: $($_.Exception.Message)" 'Warning'
                [System.Windows.MessageBox]::Show("Could not open Task Manager: $($_.Exception.Message)", 'Task Manager', 'OK', 'Warning') | Out-Null
            }
        }.GetNewClosure())

        $btnCloseHealth.Add_Click({
            param($sender, $args)
            Log 'System Health dialog closed by user' 'Info'
            $healthWindow.Close()
        })

        & $updateDisplay -RunCheck:$false | Out-Null
        $healthWindow.ShowDialog() | Out-Null
    }
    catch {
        Log "Error showing System Health dialog: $($_.Exception.Message)" 'Error'
        [System.Windows.MessageBox]::Show("Error displaying system health window: $($_.Exception.Message)", 'Health Monitor', 'OK', 'Error') | Out-Null
    }
}

function Search-LogHistory {
    param(
        [string]$SearchTerm = '',
        [string[]]$Level = @(),
        [string]$Category = 'All',
        [DateTime]$StartDate = (Get-Date).AddDays(-1),
        [DateTime]$EndDate = (Get-Date)
    )

    try {
        $results = $global:LogHistory | Where-Object {
            $_.Timestamp -ge $StartDate -and $_.Timestamp -le $EndDate
        }

        if ($SearchTerm) {
            $regex = [regex]::Escape($SearchTerm)
            $results = $results | Where-Object { $_.Message -match $regex }
        }

        if ($Level -and $Level.Count -gt 0) {
            $results = $results | Where-Object { $_.Level -in $Level }
        }

        if ($Category -and $Category -ne 'All') {
            $results = $results | Where-Object { $_.Category -eq $Category }
        }

        return $results | Sort-Object Timestamp -Descending
    }
    catch {
        Log "Error searching log history: $($_.Exception.Message)" 'Error'
        return @()
    }
}

function Export-LogHistory {
    param(
        [string]$Path,
        [ValidateSet('TXT','CSV','JSON')]
        [string]$Format = 'TXT',
        [array]$FilteredResults = $null
    )

    try {
        $logsToExport = if ($FilteredResults) { $FilteredResults } else { $global:LogHistory }
        if (-not $logsToExport -or $logsToExport.Count -eq 0) {
            throw 'No log entries to export.'
        }

        switch ($Format) {
            'TXT' {
                $content = $logsToExport | ForEach-Object {
                    "[$($_.Timestamp.ToString('yyyy-MM-dd HH:mm:ss'))] [$($_.Level)] [$($_.Category)] $($_.Message)"
                }
                $content | Out-File -FilePath $Path -Encoding UTF8
            }
            'CSV' {
                $logsToExport | Select-Object Timestamp, Level, Category, Message, Thread |
                    Export-Csv -Path $Path -NoTypeInformation -Encoding UTF8
            }
            'JSON' {
                $logsToExport | ConvertTo-Json -Depth 4 | Out-File -FilePath $Path -Encoding UTF8
            }
        }

        Log "Log history exported to $Path as $Format" 'Success'
        return $true
    }
    catch {
        Log "Error exporting log history: $($_.Exception.Message)" 'Error'
        return $false
    }
}

function Show-LogSearchDialog {
    try {
        [xml]$logSearchXaml = @'
<Window xmlns="http://schemas.microsoft.com/winfx/2006/xaml/presentation"
        xmlns:x="http://schemas.microsoft.com/winfx/2006/xaml"
        Title="Log Search and Filter"
        Width="900" Height="700"
        Background="{DynamicResource AppBackgroundBrush}"
        WindowStartupLocation="CenterScreen"
        ResizeMode="CanResize">

  <Window.Resources>
    <SolidColorBrush x:Key="DialogBackgroundBrush" Color="#080716"/>
    <SolidColorBrush x:Key="CardBackgroundBrush" Color="#14132B"/>
    <SolidColorBrush x:Key="CardBorderBrush" Color="#2F285A"/>
    <SolidColorBrush x:Key="AccentBrush" Color="#8F6FFF"/>
    <SolidColorBrush x:Key="PrimaryTextBrush" Color="#F5F3FF"/>
    <SolidColorBrush x:Key="SecondaryTextBrush" Color="#A9A5D9"/>
    <Style TargetType="TextBlock">
        <Setter Property="FontFamily" Value="Segoe UI"/>
        <Setter Property="FontSize" Value="12"/>
        <Setter Property="Foreground" Value="{StaticResource PrimaryTextBrush}"/>
    </Style>
    <Style TargetType="ComboBox">
        <Setter Property="FontFamily" Value="Segoe UI"/>
        <Setter Property="FontSize" Value="12"/>
        <Setter Property="Background" Value="#1B2345"/>
        <Setter Property="Foreground" Value="{StaticResource PrimaryTextBrush}"/>
        <Setter Property="BorderBrush" Value="{StaticResource AccentBrush}"/>
        <Setter Property="BorderThickness" Value="1"/>
    </Style>
    <Style TargetType="Button" x:Key="DialogButton">
        <Setter Property="FontFamily" Value="Segoe UI"/>
        <Setter Property="FontSize" Value="12"/>
        <Setter Property="Foreground" Value="#120B22"/>
        <Setter Property="Background" Value="{StaticResource AccentBrush}"/>
        <Setter Property="BorderThickness" Value="0"/>
        <Setter Property="Padding" Value="14,6"/>
        <Setter Property="FontWeight" Value="SemiBold"/>
        <Setter Property="Cursor" Value="Hand"/>
        <Setter Property="Template">
            <Setter.Value>
                <ControlTemplate TargetType="Button">
                    <Border Background="{TemplateBinding Background}" CornerRadius="10">
                        <ContentPresenter HorizontalAlignment="Center" VerticalAlignment="Center"/>
                    </Border>
                    <ControlTemplate.Triggers>
                        <Trigger Property="IsMouseOver" Value="True">
                            <Setter Property="Background" Value="#A78BFA"/>
                        </Trigger>
                        <Trigger Property="IsEnabled" Value="False">
                            <Setter Property="Opacity" Value="0.4"/>
                        </Trigger>
                    </ControlTemplate.Triggers>
                </ControlTemplate>
            </Setter.Value>
        </Setter>
    </Style>
    <Style x:Key="SecondaryDialogButton" TargetType="Button" BasedOn="{StaticResource DialogButton}">
        <Setter Property="Background" Value="#1F1B3F"/>
        <Setter Property="Foreground" Value="{StaticResource PrimaryTextBrush}"/>
    </Style>
    <Style x:Key="DangerDialogButton" TargetType="Button" BasedOn="{StaticResource DialogButton}">
        <Setter Property="Background" Value="#F87171"/>
        <Setter Property="Foreground" Value="#21060B"/>
    </Style>
  </Window.Resources>

  <Grid Margin="15">
    <Grid.RowDefinitions>
      <RowDefinition Height="Auto"/>
      <RowDefinition Height="Auto"/>
      <RowDefinition Height="*"/>
      <RowDefinition Height="Auto"/>
    </Grid.RowDefinitions>

    <Border Grid.Row="0" Background="{DynamicResource CardBackgroundBrush}" BorderBrush="{DynamicResource CardBorderBrush}" BorderThickness="2" CornerRadius="8" Padding="15" Margin="0,0,0,15">
      <TextBlock Text="Log Search and Filter" Foreground="{DynamicResource AccentBrush}" FontWeight="Bold" FontSize="18" HorizontalAlignment="Center"/>
    </Border>

    <Border Grid.Row="1" Background="{DynamicResource CardBackgroundBrush}" BorderBrush="{DynamicResource CardBorderBrush}" BorderThickness="2" CornerRadius="8" Padding="15" Margin="0,0,0,15">
      <Grid>
        <Grid.RowDefinitions>
          <RowDefinition Height="Auto"/>
          <RowDefinition Height="Auto"/>
          <RowDefinition Height="Auto"/>
        </Grid.RowDefinitions>
        <Grid.ColumnDefinitions>
          <ColumnDefinition Width="*"/>
          <ColumnDefinition Width="*"/>
          <ColumnDefinition Width="Auto"/>
        </Grid.ColumnDefinitions>

        <StackPanel Grid.Row="0" Grid.Column="0" Margin="0,0,10,10">
          <TextBlock Text="Search Term:" Foreground="{DynamicResource PrimaryTextBrush}" FontSize="12" Margin="0,0,0,5"/>
          <TextBox x:Name="txtSearchTerm" Height="25" Background="{DynamicResource CardBackgroundBrush}" Foreground="{DynamicResource PrimaryTextBrush}" BorderBrush="{DynamicResource CardBorderBrush}"/>
        </StackPanel>

        <StackPanel Grid.Row="0" Grid.Column="1" Margin="0,0,0,10">
          <TextBlock Text="Category:" Foreground="{DynamicResource PrimaryTextBrush}" FontSize="12" Margin="0,0,0,5"/>
          <ComboBox x:Name="cmbCategory" Height="25" Background="{DynamicResource CardBackgroundBrush}" Foreground="{DynamicResource PrimaryTextBrush}" BorderBrush="{DynamicResource CardBorderBrush}"/>
        </StackPanel>

        <Button x:Name="btnSearch" Grid.Row="0" Grid.Column="2" Content="Search" Width="80" Height="25"
                Background="{StaticResource CardBorderBrush}" Foreground="{DynamicResource PrimaryTextBrush}" BorderThickness="0" FontWeight="SemiBold"
                VerticalAlignment="Bottom" Margin="10,0,0,10"/>

        <StackPanel Grid.Row="1" Grid.ColumnSpan="3" Orientation="Horizontal" Margin="0,0,0,10">
          <TextBlock Text="Levels:" Foreground="{DynamicResource PrimaryTextBrush}" FontSize="12" Margin="0,0,10,0" VerticalAlignment="Center"/>
          <CheckBox x:Name="chkInfo" Content="Info" Foreground="{DynamicResource PrimaryTextBrush}" IsChecked="True" Margin="0,0,15,0"/>
          <CheckBox x:Name="chkSuccess" Content="Success" Foreground="{DynamicResource PrimaryTextBrush}" IsChecked="True" Margin="0,0,15,0"/>
          <CheckBox x:Name="chkWarning" Content="Warning" Foreground="{DynamicResource PrimaryTextBrush}" IsChecked="True" Margin="0,0,15,0"/>
          <CheckBox x:Name="chkError" Content="Error" Foreground="{DynamicResource PrimaryTextBrush}" IsChecked="True" Margin="0,0,15,0"/>
          <CheckBox x:Name="chkContext" Content="Context" Foreground="{DynamicResource PrimaryTextBrush}" IsChecked="False" Margin="0,0,15,0"/>
        </StackPanel>

        <TextBlock x:Name="lblResultsInfo" Grid.Row="2" Grid.ColumnSpan="3"
                   Text="Total log entries: 0" Foreground="{DynamicResource SecondaryTextBrush}" FontSize="11"/>
      </Grid>
    </Border>

    <Border Grid.Row="2" Background="{DynamicResource CardBackgroundBrush}" BorderBrush="{DynamicResource CardBorderBrush}" BorderThickness="2" CornerRadius="8" Padding="10">
      <ScrollViewer VerticalScrollBarVisibility="Auto">
        <ListBox x:Name="lstLogResults" Background="Transparent" BorderThickness="0" Foreground="{DynamicResource PrimaryTextBrush}" FontSize="11" FontFamily="Consolas">
          <ListBox.ItemTemplate>
            <DataTemplate>
              <Border Background="{DynamicResource CardBackgroundBrush}" BorderBrush="{DynamicResource CardBorderBrush}" BorderThickness="1" CornerRadius="3" Padding="8" Margin="2">
                <StackPanel>
                  <StackPanel Orientation="Horizontal">
                    <TextBlock Text="{Binding Timestamp, StringFormat='yyyy-MM-dd HH:mm:ss'}" FontWeight="Bold" FontSize="10" Foreground="{DynamicResource AccentBrush}" Margin="0,0,10,0"/>
                    <TextBlock Text="{Binding Level}" FontWeight="Bold" FontSize="10" Foreground="{DynamicResource AccentBrush}" Margin="0,0,10,0"/>
                    <TextBlock Text="{Binding Category}" FontSize="10" Foreground="{DynamicResource AccentBrush}"/>
                  </StackPanel>
                  <TextBlock Text="{Binding Message}" FontSize="11" Foreground="{DynamicResource PrimaryTextBrush}" Margin="0,3,0,0" TextWrapping="Wrap"/>
                </StackPanel>
              </Border>
            </DataTemplate>
          </ListBox.ItemTemplate>
        </ListBox>
      </ScrollViewer>
    </Border>

    <Border Grid.Row="3" Background="{DynamicResource CardBackgroundBrush}" BorderBrush="{DynamicResource CardBorderBrush}" BorderThickness="2" CornerRadius="8" Padding="10" Margin="0,15,0,0">
      <StackPanel Orientation="Horizontal" HorizontalAlignment="Center">
        <Button x:Name="btnExportTXT" Content="Export TXT" Width="110" Height="32" Style="{StaticResource SecondaryDialogButton}" Margin="0,0,10,0"/>
        <Button x:Name="btnExportCSV" Content="Export CSV" Width="110" Height="32" Style="{StaticResource SecondaryDialogButton}" Margin="0,0,10,0"/>
        <Button x:Name="btnExportJSON" Content="Export JSON" Width="110" Height="32" Style="{StaticResource SecondaryDialogButton}" Margin="0,0,10,0"/>
        <Button x:Name="btnClearSearch" Content="Clear" Width="90" Height="32" Style="{StaticResource DialogButton}" Margin="0,0,10,0"/>
        <Button x:Name="btnCloseSearch" Content="Close" Width="90" Height="32" Style="{StaticResource SecondaryDialogButton}"/>
      </StackPanel>
    </Border>
  </Grid>
</Window>
'@

        $reader = New-Object System.Xml.XmlNodeReader $logSearchXaml
        $searchWindow = [Windows.Markup.XamlReader]::Load($reader)
        Initialize-LayoutSpacing -Root $searchWindow

        $txtSearchTerm = $searchWindow.FindName('txtSearchTerm')
        $cmbCategory = $searchWindow.FindName('cmbCategory')
        $btnSearch = $searchWindow.FindName('btnSearch')
        $chkInfo = $searchWindow.FindName('chkInfo')
        $chkSuccess = $searchWindow.FindName('chkSuccess')
        $chkWarning = $searchWindow.FindName('chkWarning')
        $chkError = $searchWindow.FindName('chkError')
        $chkContext = $searchWindow.FindName('chkContext')
        $lblResultsInfo = $searchWindow.FindName('lblResultsInfo')
        $lstLogResults = $searchWindow.FindName('lstLogResults')
        $btnExportTXT = $searchWindow.FindName('btnExportTXT')
        $btnExportCSV = $searchWindow.FindName('btnExportCSV')
        $btnExportJSON = $searchWindow.FindName('btnExportJSON')
        $btnClearSearch = $searchWindow.FindName('btnClearSearch')
        $btnCloseSearch = $searchWindow.FindName('btnCloseSearch')

        $global:LogCategories | ForEach-Object { $cmbCategory.Items.Add($_) }
        $cmbCategory.SelectedIndex = 0
        $lblResultsInfo.Text = "Total log entries: $($global:LogHistory.Count)"

        $performSearch = {
            $searchTerm = $txtSearchTerm.Text
            $category = if ($cmbCategory.SelectedItem) { $cmbCategory.SelectedItem.ToString() } else { 'All' }

            $levels = @()
            if ($chkInfo.IsChecked) { $levels += 'Info' }
            if ($chkSuccess.IsChecked) { $levels += 'Success' }
            if ($chkWarning.IsChecked) { $levels += 'Warning' }
            if ($chkError.IsChecked) { $levels += 'Error' }
            if ($chkContext.IsChecked) { $levels += 'Context' }

            $results = Search-LogHistory -SearchTerm $searchTerm -Level $levels -Category $category
            $lstLogResults.ItemsSource = $results
            $lblResultsInfo.Text = "Search results: $($results.Count) entries (Total: $($global:LogHistory.Count))"

            Log "Log search executed: '$searchTerm' in $category ($($results.Count) results)" 'Info'
        }.GetNewClosure()

        $btnSearch.Add_Click({
            param($sender, $args)
            try { & $performSearch }
            catch {
                Log "Log search failed: $($_.Exception.Message)" 'Error'
                [System.Windows.MessageBox]::Show("Search failed: $($_.Exception.Message)", 'Log Search', 'OK', 'Error') | Out-Null
            }
        })

        $txtSearchTerm.Add_KeyDown({
            param($sender, $args)
            if ($args.Key -eq 'Return') {
                $btnSearch.RaiseEvent([System.Windows.RoutedEventArgs]::new([System.Windows.Controls.Button]::ClickEvent))
            }
        })

        $btnExportTXT.Add_Click({
            param($sender, $args)
            $dialog = New-Object Microsoft.Win32.SaveFileDialog
            $dialog.Filter = 'Text files (*.txt)|*.txt'
            $dialog.Title = 'Export Log History as TXT'
            $dialog.FileName = "KOALA-GameOptimizer-Logs-$(Get-Date -Format 'yyyyMMdd-HHmmss').txt"
            if ($dialog.ShowDialog()) {
                Export-LogHistory -Path $dialog.FileName -Format 'TXT' -FilteredResults $lstLogResults.ItemsSource | Out-Null
            }
        })

        $btnExportCSV.Add_Click({
            param($sender, $args)
            $dialog = New-Object Microsoft.Win32.SaveFileDialog
            $dialog.Filter = 'CSV files (*.csv)|*.csv'
            $dialog.Title = 'Export Log History as CSV'
            $dialog.FileName = "KOALA-GameOptimizer-Logs-$(Get-Date -Format 'yyyyMMdd-HHmmss').csv"
            if ($dialog.ShowDialog()) {
                Export-LogHistory -Path $dialog.FileName -Format 'CSV' -FilteredResults $lstLogResults.ItemsSource | Out-Null
            }
        })

        $btnExportJSON.Add_Click({
            param($sender, $args)
            $dialog = New-Object Microsoft.Win32.SaveFileDialog
            $dialog.Filter = 'JSON files (*.json)|*.json'
            $dialog.Title = 'Export Log History as JSON'
            $dialog.FileName = "KOALA-GameOptimizer-Logs-$(Get-Date -Format 'yyyyMMdd-HHmmss').json"
            if ($dialog.ShowDialog()) {
                Export-LogHistory -Path $dialog.FileName -Format 'JSON' -FilteredResults $lstLogResults.ItemsSource | Out-Null
            }
        })

        $btnClearSearch.Add_Click({
            param($sender, $args)
            $txtSearchTerm.Text = ''
            $cmbCategory.SelectedIndex = 0
            $chkInfo.IsChecked = $true
            $chkSuccess.IsChecked = $true
            $chkWarning.IsChecked = $true
            $chkError.IsChecked = $true
            $chkContext.IsChecked = $false
            $lstLogResults.ItemsSource = $null
            $lblResultsInfo.Text = "Total log entries: $($global:LogHistory.Count)"
        })

        $btnCloseSearch.Add_Click({
            param($sender, $args)
            $searchWindow.Close()
        })

        & $performSearch
        $searchWindow.ShowDialog() | Out-Null
    }
    catch {
        Log "Error showing log search dialog: $($_.Exception.Message)" 'Error'
        [System.Windows.MessageBox]::Show("Error displaying log search window: $($_.Exception.Message)", 'Log Search', 'OK', 'Error') | Out-Null
    }
}

function Get-SystemPerformanceMetrics {
    <#
    .SYNOPSIS
    Collects current CPU, memory, and activity metrics for dashboard display.
    #>
    try {
        $metrics = @{}

        $idleTime = [long]0
        $kernelTime = [long]0
        $userTime = [long]0
        $currentTime = [DateTime]::Now

        if ([PerfMon]::GetSystemTimes([ref]$idleTime, [ref]$kernelTime, [ref]$userTime)) {
            $timeDiff = ($currentTime - $global:LastCpuTime.Timestamp).TotalMilliseconds
            if ($timeDiff -gt 500 -and $global:LastCpuTime.Idle -gt 0) {
                $idleDiff = $idleTime - $global:LastCpuTime.Idle
                $kernelDiff = $kernelTime - $global:LastCpuTime.Kernel
                $userDiff = $userTime - $global:LastCpuTime.User
                $totalDiff = $kernelDiff + $userDiff

                if ($totalDiff -gt 0) {
                    $cpuUsage = [Math]::Round((($totalDiff - $idleDiff) / $totalDiff) * 100, 1)
                    $metrics.CpuUsage = [Math]::Max(0, [Math]::Min(100, $cpuUsage))
                } else {
                    $metrics.CpuUsage = 0
                }
            } else {
                $metrics.CpuUsage = 0
            }
        } else {
            $metrics.CpuUsage = 0
        }

        $global:LastCpuTime = @{
            Idle = $idleTime
            Kernel = $kernelTime
            User = $userTime
            Timestamp = $currentTime
        }

        $memStatus = New-Object PerfMon+MEMORYSTATUSEX
        $memStatus.dwLength = [System.Runtime.InteropServices.Marshal]::SizeOf($memStatus)
        if ([PerfMon]::GlobalMemoryStatusEx([ref]$memStatus)) {
            $totalGB = [Math]::Round($memStatus.ullTotalPhys / 1GB, 1)
            $availableGB = [Math]::Round($memStatus.ullAvailPhys / 1GB, 1)
            $metrics.MemoryTotalGB = $totalGB
            $metrics.MemoryUsedGB = [Math]::Round($totalGB - $availableGB, 1)
            $metrics.MemoryUsagePercent = [Math]::Round($memStatus.dwMemoryLoad, 1)
        } else {
            $metrics.MemoryTotalGB = 0
            $metrics.MemoryUsedGB = 0
            $metrics.MemoryUsagePercent = 0
        }

        $metrics.ActiveGamesCount = if ($global:ActiveGames) { $global:ActiveGames.Count } else { 0 }

        if ($global:LastOptimizationTime) {
            $timeSince = (Get-Date) - $global:LastOptimizationTime
            if ($timeSince.Days -gt 0) {
                $metrics.LastOptimization = "$($timeSince.Days)d ago"
            } elseif ($timeSince.Hours -gt 0) {
                $metrics.LastOptimization = "$($timeSince.Hours)h ago"
            } elseif ($timeSince.Minutes -gt 0) {
                $metrics.LastOptimization = "$($timeSince.Minutes)m ago"
            } else {
                $metrics.LastOptimization = 'Just now'
            }
        } else {
            $metrics.LastOptimization = 'Never'
        }

        return $metrics
    }
    catch {
        Log "Error gathering performance metrics: $($_.Exception.Message)" 'Warning'
        return @{
            CpuUsage = 0
            MemoryUsedGB = 0
            MemoryTotalGB = 0
            MemoryUsagePercent = 0
            ActiveGamesCount = 0
            LastOptimization = 'Error'
        }
    }
}

function Update-DashboardMetrics {
    try {
        $metrics = Get-SystemPerformanceMetrics

        if ($lblDashCpuUsage) {
            $lblDashCpuUsage.Dispatcher.Invoke([Action]{
                $lblDashCpuUsage.Text = "$($metrics.CpuUsage)%"
                if ($metrics.CpuUsage -ge 80) {
                    Set-BrushPropertySafe -Target $lblDashCpuUsage -Property 'Foreground' -Value '#FF4444'
                } elseif ($metrics.CpuUsage -ge 60) {
                    Set-BrushPropertySafe -Target $lblDashCpuUsage -Property 'Foreground' -Value '#A78BFA'
                } else {
                    Set-BrushPropertySafe -Target $lblDashCpuUsage -Property 'Foreground' -Value '#8F6FFF'
                }
            })
        }

        if ($lblDashMemoryUsage) {
            $lblDashMemoryUsage.Dispatcher.Invoke([Action]{
                $lblDashMemoryUsage.Text = "$($metrics.MemoryUsedGB) / $($metrics.MemoryTotalGB) GB"
                if ($metrics.MemoryUsagePercent -ge 85) {
                    Set-BrushPropertySafe -Target $lblDashMemoryUsage -Property 'Foreground' -Value '#FF4444'
                } elseif ($metrics.MemoryUsagePercent -ge 70) {
                    Set-BrushPropertySafe -Target $lblDashMemoryUsage -Property 'Foreground' -Value '#A78BFA'
                } else {
                    Set-BrushPropertySafe -Target $lblDashMemoryUsage -Property 'Foreground' -Value '#8F6FFF'
                }
            })
        }

        if ($lblHeroProfiles) {
            $lblHeroProfiles.Dispatcher.Invoke([Action]{ $lblHeroProfiles.Text = [string]$metrics.ActiveGamesCount })
        }

        $optimizationsCount = if ($global:OptimizationCache) { $global:OptimizationCache.Count } else { 0 }
        if ($lblHeroOptimizations) {
            $lblHeroOptimizations.Dispatcher.Invoke([Action]{ $lblHeroOptimizations.Text = [string]$optimizationsCount })
        }

        if ($lblHeroAutoMode) {
            $lblHeroAutoMode.Dispatcher.Invoke([Action]{ $lblHeroAutoMode.Text = if ($global:AutoOptimizeEnabled) { 'On' } else { 'Off' } })
        }

        if ($lblDashActiveGames) {
            $lblDashActiveGames.Dispatcher.Invoke([Action]{
                if ($metrics.ActiveGamesCount -gt 0) {
                    $lblDashActiveGames.Text = "$($metrics.ActiveGamesCount) running"
                    Set-BrushPropertySafe -Target $lblDashActiveGames -Property 'Foreground' -Value '#8F6FFF'
                } else {
                    $lblDashActiveGames.Text = 'None detected'
                    Set-BrushPropertySafe -Target $lblDashActiveGames -Property 'Foreground' -Value '#A6AACF'
                }
            })
        }

        if ($lblDashLastOptimization) {
            $lblDashLastOptimization.Dispatcher.Invoke([Action]{ $lblDashLastOptimization.Text = $metrics.LastOptimization })
        }

        if ($lblHeaderLastRun) {
            $lblHeaderLastRun.Dispatcher.Invoke([Action]{ $lblHeaderLastRun.Text = $metrics.LastOptimization })
        }

        if ($lblHeaderSystemStatus) {
            $lblHeaderSystemStatus.Dispatcher.Invoke([Action]{
                if ($metrics.CpuUsage -ge 80 -or $metrics.MemoryUsagePercent -ge 85) {
                    $lblHeaderSystemStatus.Text = 'High Load'
                    Set-BrushPropertySafe -Target $lblHeaderSystemStatus -Property 'Foreground' -Value [System.Windows.Media.Brushes]::Salmon
                } elseif ($metrics.CpuUsage -ge 60 -or $metrics.MemoryUsagePercent -ge 70) {
                    $lblHeaderSystemStatus.Text = 'Monitoring'
                    Set-BrushPropertySafe -Target $lblHeaderSystemStatus -Property 'Foreground' -Value [System.Windows.Media.Brushes]::Gold
                } else {
                    $lblHeaderSystemStatus.Text = 'Stable'
                    Set-BrushPropertySafe -Target $lblHeaderSystemStatus -Property 'Foreground' -Value [System.Windows.Media.Brushes]::LightGreen
                }
            })
        }

        Update-SystemHealthSummary
    }
    catch {
        Write-Verbose "Dashboard metrics update failed: $($_.Exception.Message)"
    }
}

function Start-PerformanceMonitoring {
    try {
        if ($global:PerformanceTimer) {
            $global:PerformanceTimer.Stop()
        }

        $global:PerformanceTimer = New-Object System.Windows.Threading.DispatcherTimer
        $global:PerformanceTimer.Interval = [TimeSpan]::FromSeconds(3)
        $global:PerformanceTimer.Add_Tick({ Update-DashboardMetrics })
        $global:PerformanceTimer.Start()

        Update-DashboardMetrics
        Log 'Real-time performance monitoring started (3s interval)' 'Success'
    }
    catch {
        Log "Error starting performance monitoring: $($_.Exception.Message)" 'Error'
    }
}

function Stop-PerformanceMonitoring {
    try {
        if ($global:PerformanceTimer) {
            $global:PerformanceTimer.Stop()
            $global:PerformanceTimer = $null
            Log 'Performance monitoring stopped' 'Info'
        }
    }
    catch {
        Write-Verbose "Error stopping performance monitoring: $($_.Exception.Message)"
    }
}

function Show-ElevationMessage {
    param(
        [string]$Title = 'Administrator Privileges Required',
        [string]$Message = 'Some optimizations require administrator privileges for system-level changes.',
        [string[]]$Operations = @(),
        [switch]$ForceElevation
    )

    $prompt = $Message
    if ($Operations.Count -gt 0) {
        $prompt += "`n`nOperations requiring elevation:"
        $Operations | ForEach-Object { $prompt += "`n* $_" }
    }

    $prompt += "`n`nWould you like to:"                + "`n* Yes: Restart with administrator privileges"                + "`n* No: Continue with limited functionality"                + "`n* Cancel: Exit application"

    $result = [System.Windows.MessageBox]::Show(
        $prompt,
        "KOALA Gaming Optimizer v3.0 - $Title",
        'YesNoCancel',
        'Warning'
    )

    switch ($result) {
        'Yes' {
            try {
                $scriptPath = if ($PSCommandPath) { $PSCommandPath } else { Join-Path $ScriptRoot 'koalafixed.ps1' }
                Start-Process -FilePath 'powershell.exe' -ArgumentList "-ExecutionPolicy Bypass -File `"$scriptPath`"" -Verb RunAs -ErrorAction Stop
                if ($form) { $form.Close() }
                return $true
            }
            catch {
                Log "Failed to elevate privileges: $($_.Exception.Message)" 'Error'
                return $false
            }
        }
        'No' {
            Log 'Running in limited mode - some optimizations will be unavailable' 'Warning'
            return $false
        }
        'Cancel' {
            Log 'User cancelled - exiting application' 'Info'
            if ($form) { $form.Close() }
            return $false
        }
    }
}

function Get-SystemInfo {
    try {
        $info = @{
            OS = (Get-CimInstance Win32_OperatingSystem).Caption
            CPU = (Get-CimInstance Win32_Processor).Name
            RAM = [math]::Round((Get-CimInstance Win32_ComputerSystem).TotalPhysicalMemory / 1GB, 2)
            GPU = (Get-CimInstance Win32_VideoController | Where-Object { $_.Name -notlike '*Basic*' -and $_.Name -notlike '*Generic*' }).Name -join ', '
            AdminRights = Test-AdminPrivileges
            PowerShellVersion = $PSVersionTable.PSVersion.ToString()
        }

        $infoText = "System Information:`n"
        $infoText += "OS: $($info.OS)`n"
        $infoText += "CPU: $($info.CPU)`n"
        $infoText += "RAM: $($info.RAM) GB`n"
        $infoText += "GPU: $($info.GPU)`n"
        $infoText += "Admin Rights: $($info.AdminRights)`n"
        $infoText += "PowerShell: $($info.PowerShellVersion)"

        [System.Windows.MessageBox]::Show($infoText, 'System Information', 'OK', 'Information') | Out-Null
    }
    catch {
        Log "Failed to gather system info: $($_.Exception.Message)" 'Error'
    }
}

function Get-GPUVendor {
    try {
        $gpus = Get-CimInstance -ClassName Win32_VideoController -ErrorAction Stop |
            Where-Object { $_.Name -notlike '*Basic*' -and $_.Name -notlike '*Generic*' -and $_.PNPDeviceID -notlike 'ROOT\*' }

        foreach ($gpu in $gpus) {
            if ($gpu.Name -match 'NVIDIA|GeForce|GTX|RTX|Quadro') { return 'NVIDIA' }
            if ($gpu.Name -match 'AMD|RADEON|RX|FirePro') { return 'AMD' }
            if ($gpu.Name -match 'Intel|HD Graphics|UHD Graphics|Iris') { return 'Intel' }
        }

        return 'Other'
    }
    catch {
        Log "Unable to detect GPU vendor: $($_.Exception.Message)" 'Warning'
        return 'Other'
    }
}

function Set-Reg {
    param(
        [string]$Path,
        [string]$Name,
        [ValidateSet('String','ExpandString','Binary','DWord','QWord','MultiString')]
        [string]$Type = 'DWord',
        $Value,
        [switch]$RequiresAdmin
    )

    if (-not $Path -or -not $Name) {
        Log "Set-Reg: Invalid parameters - Path: '$Path', Name: '$Name'" 'Error'
        return $false
    }

    if ($RequiresAdmin -and -not (Test-AdminPrivileges)) {
        Log "Set-Reg: Administrative privileges required for $Path\$Name" 'Warning'
        return $false
    }

    $cacheKey = "$Path\$Name"
    if ($global:RegistryCache.ContainsKey($cacheKey) -and $global:RegistryCache[$cacheKey] -eq $Value) {
        return $true
    }

    try {
        $parent = Split-Path $Path -Parent
        if ($parent -and -not (Test-Path $Path)) {
            New-Item -Path $Path -Force -ErrorAction Stop | Out-Null
        }

        $exists = $null -ne (Get-ItemProperty -Path $Path -Name $Name -ErrorAction SilentlyContinue)
        if ($exists) {
            Set-ItemProperty -Path $Path -Name $Name -Value $Value -Force -ErrorAction Stop
        } else {
            New-ItemProperty -Path $Path -Name $Name -Value $Value -PropertyType $Type -Force -ErrorAction Stop | Out-Null
        }

        $verify = Get-ItemProperty -Path $Path -Name $Name -ErrorAction Stop
        if ($null -ne $verify -and $verify.$Name -eq $Value) {
            $global:RegistryCache[$cacheKey] = $Value
            return $true
        }

        Log "Set-Reg: Verification failed for $Path\$Name" 'Error'
        return $false
    }
    catch {
        Log "Set-Reg: Error setting ${Path}\${Name}: $($_.Exception.Message)" 'Error'
        return $false
    }
}

function Get-Reg {
    param(
        [string]$Path,
        [string]$Name
    )

    try {
        return (Get-ItemProperty -Path $Path -Name $Name -ErrorAction Stop).$Name
    }
    catch {
        return $null
    }
}

function Remove-Reg {
    param(
        [string]$Path,
        [string]$Name
    )

    try {
        Remove-ItemProperty -Path $Path -Name $Name -Force -ErrorAction Stop
        return $true
    }
    catch {
        return $false
    }
}<|MERGE_RESOLUTION|>--- conflicted
+++ resolved
@@ -1438,7 +1438,6 @@
     if (-not $Parent -or -not $Collection) {
         return
     }
-<<<<<<< HEAD
 
     if ($null -eq $Collection.Value) {
         $Collection.Value = @()
@@ -1489,65 +1488,6 @@
             $visualChild = $null
             try { $visualChild = [System.Windows.Media.VisualTreeHelper]::GetChild($Parent, $index) } catch { $visualChild = $null }
 
-=======
-
-    $resolvedType = Resolve-ControlType -ControlType $ControlType
-    if (-not $resolvedType) {
-        return
-    }
-
-    if ($Parent -is $resolvedType) {
-        $Collection.Value += $Parent
-    }
-
-    $childCandidates = $null
-    try {
-        $childCandidates = [System.Collections.ArrayList]::new()
-    }
-    catch {
-        $childCandidates = [System.Collections.Generic.List[object]]::new()
-    }
-
-    try {
-        $children = $Parent.Children
-    }
-    catch {
-        $children = $null
-    }
-
-    if (-not $childCandidates) {
-        $childCandidates = [System.Collections.Generic.List[object]]::new()
-    }
-
-    if ($children) {
-        foreach ($child in $children) {
-            if ($child -is [System.Windows.DependencyObject]) {
-                [void]$childCandidates.Add($child)
-            }
-        }
-    }
-
-    if ($Parent.PSObject.Properties['Content']) {
-        $content = $Parent.Content
-        if ($content -is [System.Windows.DependencyObject]) {
-            [void]$childCandidates.Add($content)
-        }
-    }
-
-    if ($Parent.PSObject.Properties['Child']) {
-        $singleChild = $Parent.Child
-        if ($singleChild -is [System.Windows.DependencyObject]) {
-            [void]$childCandidates.Add($singleChild)
-        }
-    }
-
-    if ($Parent -is [System.Windows.DependencyObject]) {
-        $visualCount = 0
-        try { $visualCount = [System.Windows.Media.VisualTreeHelper]::GetChildrenCount($Parent) } catch { $visualCount = 0 }
-        for ($i = 0; $i -lt $visualCount; $i++) {
-            $visualChild = $null
-            try { $visualChild = [System.Windows.Media.VisualTreeHelper]::GetChild($Parent, $i) } catch { $visualChild = $null }
->>>>>>> 1148c931
             if ($visualChild -is [System.Windows.DependencyObject]) {
                 [void]$childCandidates.Add($visualChild)
             }
@@ -1567,13 +1507,9 @@
     }
 
     foreach ($childCandidate in $childCandidates) {
-<<<<<<< HEAD
         if ($null -ne $childCandidate) {
             Find-AllControlsOfType -Parent $childCandidate -ControlType $resolvedType -Collection $Collection
         }
-=======
-        Find-AllControlsOfType -Parent $childCandidate -ControlType $resolvedType -Collection $Collection
->>>>>>> 1148c931
     }
 }
 
