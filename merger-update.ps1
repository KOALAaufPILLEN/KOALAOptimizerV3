--- conflicted
+++ resolved
@@ -111,11 +111,7 @@
 
 $allLines = @()
 foreach ($line in $header) {
-<<<<<<< HEAD
     $allLines.Add([string]$line)
-=======
-    $allLines += [string]$line
->>>>>>> c63a281d
 }
 
 foreach ($file in $filesToProcess) {
@@ -128,22 +124,14 @@
 
     $moduleLines = Get-Content -Path $modulePath -Encoding UTF8
     foreach ($line in [string[]]$moduleLines) {
-<<<<<<< HEAD
         $allLines.Add([string]$line)
-=======
-        $allLines += $line
->>>>>>> c63a281d
     }
     $allLines += "#endregion ${file}"
     $allLines += ''
 }
 
 foreach ($line in $entryPoint) {
-<<<<<<< HEAD
     $allLines.Add([string]$line)
-=======
-    $allLines += [string]$line
->>>>>>> c63a281d
 }
 
 $allLines.ToArray() | Set-Content -Path $mergedPath -Encoding UTF8BOM
