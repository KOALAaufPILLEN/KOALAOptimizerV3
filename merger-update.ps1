<#
.SYNOPSIS
    Downloads the latest KOALA Optimizer split scripts and builds a single merged script.

.DESCRIPTION
    merger-update.ps1 refreshes the local copy of the KOALA Optimizer split PowerShell
    scripts directly from GitHub and concatenates them into a single monolithic file.
    This makes it easy to keep the toolkit up to date and to distribute a one-file
    variant (similar to V3-testing.ps1) for quick local execution or inspection.

.PARAMETER Branch
    Git branch to download files from. Defaults to 'main'.

.PARAMETER Output
    File name for the merged script. Defaults to 'KOALAOptimizerV3-full.ps1'.

.PARAMETER SkipDownload
    If specified, skips the download step and only merges the already available local files.

.EXAMPLE
    PS> .\merger-update.ps1
    Downloads the latest scripts from GitHub and writes KOALAOptimizerV3-full.ps1.

.EXAMPLE
    PS> .\merger-update.ps1 -Branch dev -Output KOALAOptimizer-dev.ps1
    Fetches scripts from the 'dev' branch and writes the merged output to KOALAOptimizer-dev.ps1.
#>
[CmdletBinding()]
param(
    [Parameter()]
    [string]$Branch = 'main',

    [Parameter()]
    [string]$Output = 'KOALAOptimizerV3-full.ps1',

    [Parameter()]
    [switch]$SkipDownload,

    [Parameter()]
    [switch]$SkipExecutable
)

$ErrorActionPreference = 'Stop'

$repo = 'KOALAaufPILLEN/KOALAOptimizerV3'
$rawBaseUri = "https://raw.githubusercontent.com/$repo/$Branch"
$scriptRoot = $PSScriptRoot
[string[]]$filesToProcess = @(
    'helpers.ps1',
    'networkTweaks.ps1',
    'systemTweaks.ps1',
    'serviceTweaks.ps1',
    'gamesTweaks.ps1',
    'backup.ps1',
    'benchmark.ps1',
    'orchestrator.ps1',
    'gui.ps1'
)

if (-not $SkipDownload) {
    try {
        # Ensure TLS 1.2+ is available for Invoke-WebRequest on older PowerShell builds
        if ([Net.ServicePointManager]::SecurityProtocol -band [Net.SecurityProtocolType]::Tls12 -eq 0) {
            [Net.ServicePointManager]::SecurityProtocol = [Net.SecurityProtocolType]::Tls12
        }
    } catch {
        Write-Verbose "Failed to set TLS 1.2. Continuing with default security protocol."
    }

    foreach ($file in $filesToProcess) {
        $uri = "$rawBaseUri/$file"
        $destination = Join-Path $scriptRoot $file

        Write-Host "Downloading $file ..." -ForegroundColor Cyan
        try {
            Invoke-WebRequest -Uri $uri -OutFile $destination -UseBasicParsing
        } catch {
            Write-Host "Download failed for ${file}: $($_.Exception.Message)" -ForegroundColor Red
            throw
        }
    }

    # main.ps1 is small and primarily holds the entrypoint, so refresh it too
    $mainUri = "$rawBaseUri/main.ps1"
    $mainDestination = Join-Path $scriptRoot 'main.ps1'
    Write-Host 'Downloading main.ps1 ...' -ForegroundColor Cyan
    Invoke-WebRequest -Uri $mainUri -OutFile $mainDestination -UseBasicParsing
}

$mergedPath = Join-Path $scriptRoot $Output
Write-Host "Building merged script -> $Output" -ForegroundColor Green

[string[]]$header = @(
    '# KOALA Gaming Optimizer v3.0 - merged script',
    "# Generated on $(Get-Date -Format 'yyyy-MM-dd HH:mm:ss')",
    '# Source repository: https://github.com/KOALAaufPILLEN/KOALAOptimizerV3',
    '',
    'Set-StrictMode -Version Latest',
    "$ErrorActionPreference = 'Stop'",
    ''
)

[string[]]$entryPoint = @(
    'try {',
    '    Initialize-Application',
    '} catch {',
    '    Write-Host "Initialize-Application failed: $($_.Exception.Message)" -ForegroundColor Red',
    '}',
    ''
)

<<<<<<< HEAD
$allLines = [System.Collections.Generic.List[string]]::new()
$allLines.AddRange($header)
=======
$allLines = @()
foreach ($line in $header) {
    $allLines.Add([string]$line)
}
>>>>>>> 3d7114be

foreach ($file in $filesToProcess) {
    $allLines += "#region ${file}"
    $modulePath = Join-Path $scriptRoot $file

    if (-not (Test-Path $modulePath)) {
        throw "Required file '$file' was not found at $modulePath."
    }

<<<<<<< HEAD
    [string[]]$moduleLines = Get-Content -Path $modulePath -Encoding UTF8
    $allLines.AddRange($moduleLines)
    $allLines.Add("#endregion ${file}")
    $allLines.Add('')
}

$allLines.AddRange($entryPoint)
=======
    $moduleLines = Get-Content -Path $modulePath -Encoding UTF8
    foreach ($line in [string[]]$moduleLines) {
        $allLines.Add([string]$line)
    }
    $allLines += "#endregion ${file}"
    $allLines += ''
}

foreach ($line in $entryPoint) {
    $allLines.Add([string]$line)
}
>>>>>>> 3d7114be

# Older Windows PowerShell releases do not support the UTF8BOM encoding token.
# Use a UTF-8 encoding instance with BOM to stay compatible across versions.
$utf8WithBom = New-Object System.Text.UTF8Encoding($true)
[System.IO.File]::WriteAllLines($mergedPath, $allLines.ToArray(), $utf8WithBom)

Write-Host "Merged script written to $mergedPath" -ForegroundColor Green

if (-not $SkipExecutable) {
    $exeOutput = [System.IO.Path]::ChangeExtension($mergedPath, '.exe')
    Write-Host "Building standalone executable -> $exeOutput" -ForegroundColor Green

    $tempDir = Join-Path $scriptRoot 'temp-merger-tools'
    if (-not (Test-Path $tempDir)) {
        New-Item -Path $tempDir -ItemType Directory -Force | Out-Null
    }

    $ps2exeUrl = 'https://raw.githubusercontent.com/MScholtes/PS2EXE/master/ps2exe.ps1'
    $ps2exePath = Join-Path $tempDir 'ps2exe.ps1'

    try {
        Write-Host 'Downloading PS2EXE converter ...' -ForegroundColor Cyan
        Invoke-WebRequest -Uri $ps2exeUrl -OutFile $ps2exePath -UseBasicParsing
    } catch {
        Write-Host "Failed to download PS2EXE: $($_.Exception.Message)" -ForegroundColor Red
        Write-Host 'Skipping executable creation. You can rerun with -SkipExecutable:$false after fixing connectivity.' -ForegroundColor Yellow
        return
    }

    try {
        $ps2exeArgs = @(
            '-inputFile', $mergedPath,
            '-outputFile', $exeOutput,
            '-noConsole',
            '-title', 'KOALA Optimizer V3',
            '-description', 'Merged KOALA Optimizer V3 toolkit'
        )

        Write-Host 'Converting merged script to executable ...' -ForegroundColor Cyan
        & $ps2exePath @ps2exeArgs
        Write-Host "Executable written to $exeOutput" -ForegroundColor Green
    } catch {
        Write-Host "Failed to create executable: $($_.Exception.Message)" -ForegroundColor Red
        Write-Host 'The merged script is still available. You can rerun merger-update.ps1 to retry the conversion.' -ForegroundColor Yellow
    } finally {
        if (Test-Path $ps2exePath) {
            Remove-Item -Path $ps2exePath -Force -ErrorAction SilentlyContinue
        }

        if ((Get-ChildItem -Path $tempDir -Force | Measure-Object).Count -eq 0) {
            Remove-Item -Path $tempDir -Force -ErrorAction SilentlyContinue
        }
    }
}<|MERGE_RESOLUTION|>--- conflicted
+++ resolved
@@ -109,15 +109,8 @@
     ''
 )
 
-<<<<<<< HEAD
 $allLines = [System.Collections.Generic.List[string]]::new()
 $allLines.AddRange($header)
-=======
-$allLines = @()
-foreach ($line in $header) {
-    $allLines.Add([string]$line)
-}
->>>>>>> 3d7114be
 
 foreach ($file in $filesToProcess) {
     $allLines += "#region ${file}"
@@ -127,7 +120,6 @@
         throw "Required file '$file' was not found at $modulePath."
     }
 
-<<<<<<< HEAD
     [string[]]$moduleLines = Get-Content -Path $modulePath -Encoding UTF8
     $allLines.AddRange($moduleLines)
     $allLines.Add("#endregion ${file}")
@@ -135,19 +127,6 @@
 }
 
 $allLines.AddRange($entryPoint)
-=======
-    $moduleLines = Get-Content -Path $modulePath -Encoding UTF8
-    foreach ($line in [string[]]$moduleLines) {
-        $allLines.Add([string]$line)
-    }
-    $allLines += "#endregion ${file}"
-    $allLines += ''
-}
-
-foreach ($line in $entryPoint) {
-    $allLines.Add([string]$line)
-}
->>>>>>> 3d7114be
 
 # Older Windows PowerShell releases do not support the UTF8BOM encoding token.
 # Use a UTF-8 encoding instance with BOM to stay compatible across versions.
